<!DOCTYPE html>
<html lang="en">
<head>
    <meta charset="utf-8">
    <meta http-equiv="X-UA-Compatible" content="IE=Edge,chrome=1">  <!-- Use Chrome Frame in IE -->
    <meta name="viewport" content="width=device-width, height=device-height, initial-scale=1, maximum-scale=1, minimum-scale=1, user-scalable=no">
    <meta name="description" content="Polyline material appearances">
    <meta name="cesium-sandcastle-labels" content="Appearances">
    <title>Cesium Demo</title>
    <script type="text/javascript" src="../Sandcastle-header.js"></script>
    <script type="text/javascript" src="../../../ThirdParty/requirejs-2.1.9/require.js"></script>
    <script type="text/javascript">
    require.config({
        baseUrl : '../../../Source',
        waitSeconds : 60
    });
    </script>
</head>
<body class="sandcastle-loading" data-sandcastle-bucket="bucket-requirejs.html">
<style>
    @import url(../templates/bucket.css);
</style>
<div id="cesiumContainer" class="fullSize"></div>
<div id="loadingOverlay"><h1>Loading...</h1></div>
<div id="toolbar"></div>
<script id="cesium_sandcastle_script">
function startup(Cesium) {
    "use strict";
//Sandcastle_Begin
var viewer = new Cesium.Viewer('cesiumContainer');
var scene = viewer.scene;
var primitives = scene.primitives;

<<<<<<< HEAD
// Polyline Glow
primitives.add(new Cesium.Primitive({
    geometryInstances : new Cesium.GeometryInstance({
        geometry : new Cesium.PolylineGeometry({
            positions : Cesium.Cartesian3.fromDegreesArray([
                -100.0, 40.0,
                -90.0, 40.0
            ]),
            width : 10.0,
            vertexFormat : Cesium.PolylineMaterialAppearance.VERTEX_FORMAT
        })
    }),
    appearance : new Cesium.PolylineMaterialAppearance({
        material : Cesium.Material.fromType(Cesium.Material.PolylineGlowType)
    })
}));

// Polyline Arrow
primitives.add(new Cesium.Primitive({
    geometryInstances : new Cesium.GeometryInstance({
        geometry : new Cesium.PolylineGeometry({
            positions : Cesium.Cartesian3.fromDegreesArray([
                -100.0, 38.0,
                -90.0, 38.0
            ]),
            width : 10.0,
            vertexFormat : Cesium.PolylineMaterialAppearance.VERTEX_FORMAT
=======
    var viewer = new Cesium.Viewer('cesiumContainer');
    var scene = viewer.scene;
    var primitives = scene.primitives;

    // Polyline Glow
    primitives.add(new Cesium.Primitive({
        geometryInstances : new Cesium.GeometryInstance({
            geometry : new Cesium.PolylineGeometry({
                positions : Cesium.Cartesian3.fromDegreesArray([
                    -120.0, 40.0,
                    -80.0, 40.0
                ]),
                width : 10.0,
                vertexFormat : Cesium.PolylineMaterialAppearance.VERTEX_FORMAT
            })
        }),
        appearance : new Cesium.PolylineMaterialAppearance({
            material : Cesium.Material.fromType(Cesium.Material.PolylineGlowType)
        })
    }));
    
    // Polyline Arrow
    primitives.add(new Cesium.Primitive({
        geometryInstances : new Cesium.GeometryInstance({
            geometry : new Cesium.PolylineGeometry({
                positions : Cesium.Cartesian3.fromDegreesArray([
                    -120.0, 35.0,
                    -80.0, 35.0
                ]),
                width : 10.0,
                vertexFormat : Cesium.PolylineMaterialAppearance.VERTEX_FORMAT
            })
        }),
        appearance : new Cesium.PolylineMaterialAppearance({
            material : Cesium.Material.fromType(Cesium.Material.PolylineArrowType)
        })
    }));
    
    // Polyline Outline
    primitives.add(new Cesium.Primitive({
        geometryInstances : new Cesium.GeometryInstance({
            geometry : new Cesium.PolylineGeometry({
                positions : Cesium.Cartesian3.fromDegreesArray([
                    -120.0, 30.0,
                    -80.0, 30.0
                ]),
                width : 10.0,
                vertexFormat : Cesium.PolylineMaterialAppearance.VERTEX_FORMAT
            })
        }),
        appearance : new Cesium.PolylineMaterialAppearance({
            material : Cesium.Material.fromType(Cesium.Material.PolylineOutlineType)
>>>>>>> 8f653887
        })
    }),
    appearance : new Cesium.PolylineMaterialAppearance({
        material : Cesium.Material.fromType(Cesium.Material.PolylineArrowType)
    })
}));

// Polyline Outline
primitives.add(new Cesium.Primitive({
    geometryInstances : new Cesium.GeometryInstance({
        geometry : new Cesium.PolylineGeometry({
            positions : Cesium.Cartesian3.fromDegreesArray([
                -100.0, 36.0,
                -90.0, 36.0
            ]),
            width : 10.0,
            vertexFormat : Cesium.PolylineMaterialAppearance.VERTEX_FORMAT
        })
    }),
    appearance : new Cesium.PolylineMaterialAppearance({
        material : Cesium.Material.fromType(Cesium.Material.PolylineOutlineType)
    })
}));
//Sandcastle_End
    Sandcastle.finishedLoading();
}
if (typeof Cesium !== "undefined") {
    startup(Cesium);
} else if (typeof require === "function") {
    require(["Cesium"], startup);
}
</script>
</body>
</html><|MERGE_RESOLUTION|>--- conflicted
+++ resolved
@@ -31,14 +31,13 @@
 var scene = viewer.scene;
 var primitives = scene.primitives;
 
-<<<<<<< HEAD
 // Polyline Glow
 primitives.add(new Cesium.Primitive({
     geometryInstances : new Cesium.GeometryInstance({
         geometry : new Cesium.PolylineGeometry({
             positions : Cesium.Cartesian3.fromDegreesArray([
-                -100.0, 40.0,
-                -90.0, 40.0
+                -120.0, 40.0,
+                -80.0, 40.0
             ]),
             width : 10.0,
             vertexFormat : Cesium.PolylineMaterialAppearance.VERTEX_FORMAT
@@ -54,65 +53,11 @@
     geometryInstances : new Cesium.GeometryInstance({
         geometry : new Cesium.PolylineGeometry({
             positions : Cesium.Cartesian3.fromDegreesArray([
-                -100.0, 38.0,
-                -90.0, 38.0
+                -120.0, 35.0,
+                -80.0, 35.0
             ]),
             width : 10.0,
             vertexFormat : Cesium.PolylineMaterialAppearance.VERTEX_FORMAT
-=======
-    var viewer = new Cesium.Viewer('cesiumContainer');
-    var scene = viewer.scene;
-    var primitives = scene.primitives;
-
-    // Polyline Glow
-    primitives.add(new Cesium.Primitive({
-        geometryInstances : new Cesium.GeometryInstance({
-            geometry : new Cesium.PolylineGeometry({
-                positions : Cesium.Cartesian3.fromDegreesArray([
-                    -120.0, 40.0,
-                    -80.0, 40.0
-                ]),
-                width : 10.0,
-                vertexFormat : Cesium.PolylineMaterialAppearance.VERTEX_FORMAT
-            })
-        }),
-        appearance : new Cesium.PolylineMaterialAppearance({
-            material : Cesium.Material.fromType(Cesium.Material.PolylineGlowType)
-        })
-    }));
-    
-    // Polyline Arrow
-    primitives.add(new Cesium.Primitive({
-        geometryInstances : new Cesium.GeometryInstance({
-            geometry : new Cesium.PolylineGeometry({
-                positions : Cesium.Cartesian3.fromDegreesArray([
-                    -120.0, 35.0,
-                    -80.0, 35.0
-                ]),
-                width : 10.0,
-                vertexFormat : Cesium.PolylineMaterialAppearance.VERTEX_FORMAT
-            })
-        }),
-        appearance : new Cesium.PolylineMaterialAppearance({
-            material : Cesium.Material.fromType(Cesium.Material.PolylineArrowType)
-        })
-    }));
-    
-    // Polyline Outline
-    primitives.add(new Cesium.Primitive({
-        geometryInstances : new Cesium.GeometryInstance({
-            geometry : new Cesium.PolylineGeometry({
-                positions : Cesium.Cartesian3.fromDegreesArray([
-                    -120.0, 30.0,
-                    -80.0, 30.0
-                ]),
-                width : 10.0,
-                vertexFormat : Cesium.PolylineMaterialAppearance.VERTEX_FORMAT
-            })
-        }),
-        appearance : new Cesium.PolylineMaterialAppearance({
-            material : Cesium.Material.fromType(Cesium.Material.PolylineOutlineType)
->>>>>>> 8f653887
         })
     }),
     appearance : new Cesium.PolylineMaterialAppearance({
@@ -125,8 +70,8 @@
     geometryInstances : new Cesium.GeometryInstance({
         geometry : new Cesium.PolylineGeometry({
             positions : Cesium.Cartesian3.fromDegreesArray([
-                -100.0, 36.0,
-                -90.0, 36.0
+                -120.0, 30.0,
+                -80.0, 30.0
             ]),
             width : 10.0,
             vertexFormat : Cesium.PolylineMaterialAppearance.VERTEX_FORMAT
@@ -135,8 +80,7 @@
     appearance : new Cesium.PolylineMaterialAppearance({
         material : Cesium.Material.fromType(Cesium.Material.PolylineOutlineType)
     })
-}));
-//Sandcastle_End
+}));//Sandcastle_End
     Sandcastle.finishedLoading();
 }
 if (typeof Cesium !== "undefined") {
