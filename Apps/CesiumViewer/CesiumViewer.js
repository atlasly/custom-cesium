--- conflicted
+++ resolved
@@ -344,13 +344,8 @@
             }),
             pickData : 'polygon3'
         });
-<<<<<<< HEAD
-        scene.getPrimitives().add(new Primitive({
+        var polygonPrimitive = new Primitive({
             geometryInstances : [polygonGeometry, polygonGeometry1],
-=======
-        var polygonPrimitive = new Primitive({
-            geometryInstances : polygonGeometry,
->>>>>>> 9b7302bd
             appearance : new EllipsoidSurfaceAppearance({
                 material : Material.fromType(scene.getContext(), 'Stripe')
             })
@@ -438,16 +433,5 @@
             },
             ScreenSpaceEventType.MOUSE_MOVE
         );
-<<<<<<< HEAD
-*/
-=======
-        handler.setInputAction(
-            function () {
-                polygonPrimitive.appearance.material = Material.fromType(scene.getContext(), 'Wood');
-                wallPrimitive.appearance = new TranslucentAppearance();
-            },
-            ScreenSpaceEventType.LEFT_CLICK
-        );
->>>>>>> 9b7302bd
-    }
+*/    }
 });