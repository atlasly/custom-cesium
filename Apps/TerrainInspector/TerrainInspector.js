--- conflicted
+++ resolved
@@ -20,11 +20,7 @@
     centralBody.depthTestAgainstTerrain = true;
 
     centralBody.terrainProvider = new Cesium.CesiumTerrainProvider({
-<<<<<<< HEAD
-        url : 'http://cesiumweb.cloudapp.net/smallterrain'
-=======
         url : 'http://cesiumjs.org/smallterrain'
->>>>>>> 7629fed3
     });
 
     var tp = new TitlePane({
