/*global define*/
define(function() {
    "use strict";

    /**
     * Represents a command to the renderer for clearing.
     *
     * @alias ClearCommand
     * @constructor
     *
<<<<<<< HEAD
     * @param {Object}[owner=undefined] The object who created this command.
     * @param {ClearState}[clearState=undefined] The clear state.
     */
    var ClearCommand = function(owner, clearState) {
=======
     * @param {ClearState} [clearState] The clear state.
     * @param {Framebuffer} [framebuffer] The framebuffer to clear when the command is executed.
     *
     * @see DrawCommand
     * @see PassState
     */
    var ClearCommand = function(clearState, framebuffer) {
>>>>>>> aecc138c
        /**
         * The clear state.  If this property is undefined, a default clear state is used.
         *
         * @type Object
         *
         * @default undefined
         */
        this.clearState = clearState;

        /**
         * The framebuffer to clear.
         *
         * @type Framebuffer
         *
         * @default undefined
         */
<<<<<<< HEAD
        this.framebuffer = undefined;

        /**
         * The object who created this command.  This is useful for debugging command
         * execution; it allows you to see who created a command when you only have a
         * reference to the command, and can be used to selectively execute commands
         * with {@link Scene#debugCommandFilter}.
         *
         * @type Object
         *
         * @default undefined
         *
         * @see Scene#debugCommandFilter
         */
        this.owner = owner;
=======
        this.framebuffer = framebuffer;
>>>>>>> aecc138c
    };

    /**
     * Executes the clear command.
     *
     * @memberof ClearCommand
     *
     * @param {Context} context The renderer context in which to clear.
     * @param {PassState} [passState] The state for the current rendering pass.
     */
    ClearCommand.prototype.execute = function(context, passState) {
        context.clear(this, passState);
    };

    return ClearCommand;
});<|MERGE_RESOLUTION|>--- conflicted
+++ resolved
@@ -8,12 +8,6 @@
      * @alias ClearCommand
      * @constructor
      *
-<<<<<<< HEAD
-     * @param {Object}[owner=undefined] The object who created this command.
-     * @param {ClearState}[clearState=undefined] The clear state.
-     */
-    var ClearCommand = function(owner, clearState) {
-=======
      * @param {ClearState} [clearState] The clear state.
      * @param {Framebuffer} [framebuffer] The framebuffer to clear when the command is executed.
      *
@@ -21,7 +15,6 @@
      * @see PassState
      */
     var ClearCommand = function(clearState, framebuffer) {
->>>>>>> aecc138c
         /**
          * The clear state.  If this property is undefined, a default clear state is used.
          *
@@ -38,8 +31,7 @@
          *
          * @default undefined
          */
-<<<<<<< HEAD
-        this.framebuffer = undefined;
+        this.framebuffer = framebuffer;
 
         /**
          * The object who created this command.  This is useful for debugging command
@@ -53,10 +45,7 @@
          *
          * @see Scene#debugCommandFilter
          */
-        this.owner = owner;
-=======
-        this.framebuffer = framebuffer;
->>>>>>> aecc138c
+        this.owner = undefined;
     };
 
     /**
