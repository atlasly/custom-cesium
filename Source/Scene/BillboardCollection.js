/*global define*/
define([
        '../Core/AttributeCompression',
        '../Core/BoundingSphere',
        '../Core/Cartesian2',
        '../Core/Cartesian3',
        '../Core/Color',
        '../Core/ComponentDatatype',
        '../Core/defaultValue',
        '../Core/defined',
        '../Core/defineProperties',
        '../Core/destroyObject',
        '../Core/DeveloperError',
        '../Core/EncodedCartesian3',
        '../Core/IndexDatatype',
        '../Core/Math',
        '../Core/Matrix4',
        '../Renderer/Buffer',
        '../Renderer/BufferUsage',
        '../Renderer/DrawCommand',
        '../Renderer/RenderState',
        '../Renderer/ShaderProgram',
        '../Renderer/ShaderSource',
        '../Renderer/VertexArrayFacade',
        '../Shaders/BillboardCollectionFS',
        '../Shaders/BillboardCollectionVS',
        './Billboard',
        './BlendingState',
        './HorizontalOrigin',
        './Pass',
        './SceneMode',
        './TextureAtlas'
    ], function(
        AttributeCompression,
        BoundingSphere,
        Cartesian2,
        Cartesian3,
        Color,
        ComponentDatatype,
        defaultValue,
        defined,
        defineProperties,
        destroyObject,
        DeveloperError,
        EncodedCartesian3,
        IndexDatatype,
        CesiumMath,
        Matrix4,
        Buffer,
        BufferUsage,
        DrawCommand,
        RenderState,
        ShaderProgram,
        ShaderSource,
        VertexArrayFacade,
        BillboardCollectionFS,
        BillboardCollectionVS,
        Billboard,
        BlendingState,
        HorizontalOrigin,
        Pass,
        SceneMode,
        TextureAtlas) {
    "use strict";

    var SHOW_INDEX = Billboard.SHOW_INDEX;
    var POSITION_INDEX = Billboard.POSITION_INDEX;
    var PIXEL_OFFSET_INDEX = Billboard.PIXEL_OFFSET_INDEX;
    var EYE_OFFSET_INDEX = Billboard.EYE_OFFSET_INDEX;
    var HORIZONTAL_ORIGIN_INDEX = Billboard.HORIZONTAL_ORIGIN_INDEX;
    var VERTICAL_ORIGIN_INDEX = Billboard.VERTICAL_ORIGIN_INDEX;
    var SCALE_INDEX = Billboard.SCALE_INDEX;
    var IMAGE_INDEX_INDEX = Billboard.IMAGE_INDEX_INDEX;
    var COLOR_INDEX = Billboard.COLOR_INDEX;
    var ROTATION_INDEX = Billboard.ROTATION_INDEX;
    var ALIGNED_AXIS_INDEX = Billboard.ALIGNED_AXIS_INDEX;
    var SCALE_BY_DISTANCE_INDEX = Billboard.SCALE_BY_DISTANCE_INDEX;
    var TRANSLUCENCY_BY_DISTANCE_INDEX = Billboard.TRANSLUCENCY_BY_DISTANCE_INDEX;
    var PIXEL_OFFSET_SCALE_BY_DISTANCE_INDEX = Billboard.PIXEL_OFFSET_SCALE_BY_DISTANCE_INDEX;
    var NUMBER_OF_PROPERTIES = Billboard.NUMBER_OF_PROPERTIES;

    var attributeLocations;

    var attributeLocationsBatched = {
        positionHighAndScale : 0,
        positionLowAndRotation : 1,
        compressedAttribute0 : 2,        // pixel offset, translate, horizontal origin, vertical origin, show, direction, texture coordinates
        compressedAttribute1 : 3,        // aligned axis, translucency by distance, image width
<<<<<<< HEAD
        compressedAttribute2 : 4,        // image height, color, pick color, 2 bytes free
        eyeOffset : 5,                   // 4 bytes free
=======
        compressedAttribute2 : 4,        // image height, color, pick color, 15 bits free
        eyeOffset : 5,
>>>>>>> 3a52bee9
        scaleByDistance : 6,
        pixelOffsetScaleByDistance : 7
    };

    var attributeLocationsInstanced = {
        direction : 0,
        positionHighAndScale : 1,
        positionLowAndRotation : 2,     // texture offset in w
        compressedAttribute0 : 3,
        compressedAttribute1 : 4,
        compressedAttribute2 : 5,
        eyeOffset : 6,                  // texture range in w
        scaleByDistance : 7,
        pixelOffsetScaleByDistance : 8
    };

    /**
     * A renderable collection of billboards.  Billboards are viewport-aligned
     * images positioned in the 3D scene.
     * <br /><br />
     * <div align='center'>
     * <img src='images/Billboard.png' width='400' height='300' /><br />
     * Example billboards
     * </div>
     * <br /><br />
     * Billboards are added and removed from the collection using {@link BillboardCollection#add}
     * and {@link BillboardCollection#remove}.  Billboards in a collection automatically share textures
     * for images with the same identifier.
     *
     * @alias BillboardCollection
     * @constructor
     *
     * @param {Object} [options] Object with the following properties:
     * @param {Matrix4} [options.modelMatrix=Matrix4.IDENTITY] The 4x4 transformation matrix that transforms each billboard from model to world coordinates.
     * @param {Boolean} [options.debugShowBoundingVolume=false] For debugging only. Determines if this primitive's commands' bounding spheres are shown.
     * @param {Scene} [options.scene] Must be passed in for billboards that use the height reference property or will be depth tested against the globe.
     *
     * @performance For best performance, prefer a few collections, each with many billboards, to
     * many collections with only a few billboards each.  Organize collections so that billboards
     * with the same update frequency are in the same collection, i.e., billboards that do not
     * change should be in one collection; billboards that change every frame should be in another
     * collection; and so on.
     *
     * @see BillboardCollection#add
     * @see BillboardCollection#remove
     * @see Billboard
     * @see LabelCollection
     *
     * @demo {@link http://cesiumjs.org/Cesium/Apps/Sandcastle/index.html?src=Billboards.html|Cesium Sandcastle Billboard Demo}
     *
     * @example
     * // Create a billboard collection with two billboards
     * var billboards = scene.primitives.add(new Cesium.BillboardCollection());
     * billboards.add({
     *   position : new Cesium.Cartesian3(1.0, 2.0, 3.0),
     *   image : 'url/to/image'
     * });
     * billboards.add({
     *   position : new Cesium.Cartesian3(4.0, 5.0, 6.0),
     *   image : 'url/to/another/image'
     * });
     */
    var BillboardCollection = function(options) {
        options = defaultValue(options, defaultValue.EMPTY_OBJECT);

        this._scene = options.scene;

        this._textureAtlas = undefined;
        this._textureAtlasGUID = undefined;
        this._destroyTextureAtlas = true;
        this._sp = undefined;
        this._rs = undefined;
        this._vaf = undefined;
        this._spPick = undefined;

        this._billboards = [];
        this._billboardsToUpdate = [];
        this._billboardsToUpdateIndex = 0;
        this._billboardsRemoved = false;
        this._createVertexArray = false;

        this._shaderRotation = false;
        this._compiledShaderRotation = false;
        this._compiledShaderRotationPick = false;

        this._shaderAlignedAxis = false;
        this._compiledShaderAlignedAxis = false;
        this._compiledShaderAlignedAxisPick = false;

        this._shaderScaleByDistance = false;
        this._compiledShaderScaleByDistance = false;
        this._compiledShaderScaleByDistancePick = false;

        this._shaderTranslucencyByDistance = false;
        this._compiledShaderTranslucencyByDistance = false;
        this._compiledShaderTranslucencyByDistancePick = false;

        this._shaderPixelOffsetScaleByDistance = false;
        this._compiledShaderPixelOffsetScaleByDistance = false;
        this._compiledShaderPixelOffsetScaleByDistancePick = false;

        this._propertiesChanged = new Uint32Array(NUMBER_OF_PROPERTIES);

        this._maxSize = 0.0;
        this._maxEyeOffset = 0.0;
        this._maxScale = 1.0;
        this._maxPixelOffset = 0.0;
        this._allHorizontalCenter = true;
        this._allVerticalCenter = true;
        this._allSizedInMeters = true;

        this._baseVolume = new BoundingSphere();
        this._baseVolumeWC = new BoundingSphere();
        this._baseVolume2D = new BoundingSphere();
        this._boundingVolume = new BoundingSphere();
        this._boundingVolumeDirty = false;

        this._colorCommands = [];
        this._pickCommands = [];

        /**
         * The 4x4 transformation matrix that transforms each billboard in this collection from model to world coordinates.
         * When this is the identity matrix, the billboards are drawn in world coordinates, i.e., Earth's WGS84 coordinates.
         * Local reference frames can be used by providing a different transformation matrix, like that returned
         * by {@link Transforms.eastNorthUpToFixedFrame}.
         *
         * @type {Matrix4}
         * @default {@link Matrix4.IDENTITY}
         *
         * @see Transforms.eastNorthUpToFixedFrame
         *
         * @example
         * var center = Cesium.Cartesian3.fromDegrees(-75.59777, 40.03883);
         * billboards.modelMatrix = Cesium.Transforms.eastNorthUpToFixedFrame(center);
         * billboards.add({
         *   image : 'url/to/image',
         *   position : new Cesium.Cartesian3(0.0, 0.0, 0.0) // center
         * });
         * billboards.add({
         *   image : 'url/to/image',
         *   position : new Cesium.Cartesian3(1000000.0, 0.0, 0.0) // east
         * });
         * billboards.add({
         *   image : 'url/to/image',
         *   position : new Cesium.Cartesian3(0.0, 1000000.0, 0.0) // north
         * });
         * billboards.add({
         *   image : 'url/to/image',
         *   position : new Cesium.Cartesian3(0.0, 0.0, 1000000.0) // up
         * });
         */
        this.modelMatrix = Matrix4.clone(defaultValue(options.modelMatrix, Matrix4.IDENTITY));
        this._modelMatrix = Matrix4.clone(Matrix4.IDENTITY);

        /**
         * This property is for debugging only; it is not for production use nor is it optimized.
         * <p>
         * Draws the bounding sphere for each draw command in the primitive.
         * </p>
         *
         * @type {Boolean}
         *
         * @default false
         */
        this.debugShowBoundingVolume = defaultValue(options.debugShowBoundingVolume, false);

        this._mode = SceneMode.SCENE3D;

        // The buffer usage for each attribute is determined based on the usage of the attribute over time.
        this._buffersUsage = [
                              BufferUsage.STATIC_DRAW, // SHOW_INDEX
                              BufferUsage.STATIC_DRAW, // POSITION_INDEX
                              BufferUsage.STATIC_DRAW, // PIXEL_OFFSET_INDEX
                              BufferUsage.STATIC_DRAW, // EYE_OFFSET_INDEX
                              BufferUsage.STATIC_DRAW, // HORIZONTAL_ORIGIN_INDEX
                              BufferUsage.STATIC_DRAW, // VERTICAL_ORIGIN_INDEX
                              BufferUsage.STATIC_DRAW, // SCALE_INDEX
                              BufferUsage.STATIC_DRAW, // IMAGE_INDEX_INDEX
                              BufferUsage.STATIC_DRAW, // COLOR_INDEX
                              BufferUsage.STATIC_DRAW, // ROTATION_INDEX
                              BufferUsage.STATIC_DRAW, // ALIGNED_AXIS_INDEX
                              BufferUsage.STATIC_DRAW, // SCALE_BY_DISTANCE_INDEX
                              BufferUsage.STATIC_DRAW, // TRANSLUCENCY_BY_DISTANCE_INDEX
                              BufferUsage.STATIC_DRAW  // PIXEL_OFFSET_SCALE_BY_DISTANCE_INDEX
                          ];

        var that = this;
        this._uniforms = {
            u_atlas : function() {
                return that._textureAtlas.texture;
            }
        };
    };

    defineProperties(BillboardCollection.prototype, {
        /**
         * Returns the number of billboards in this collection.  This is commonly used with
         * {@link BillboardCollection#get} to iterate over all the billboards
         * in the collection.
         * @memberof BillboardCollection.prototype
         * @type {Number}
         */
        length : {
            get : function() {
                removeBillboards(this);
                return this._billboards.length;
            }
        },

        /**
         * Gets or sets the textureAtlas.
         * @memberof BillboardCollection.prototype
         * @type {TextureAtlas}
         * @private
         */
        textureAtlas : {
            get : function() {
                return this._textureAtlas;
            },
            set : function(value) {
                if (this._textureAtlas !== value) {
                    this._textureAtlas = this._destroyTextureAtlas && this._textureAtlas && this._textureAtlas.destroy();
                    this._textureAtlas = value;
                    this._createVertexArray = true; // New per-billboard texture coordinates
                }
            }
        },

        /**
         * Gets or sets a value which determines if the texture atlas is
         * destroyed when the collection is destroyed.
         *
         * If the texture atlas is used by more than one collection, set this to <code>false</code>,
         * and explicitly destroy the atlas to avoid attempting to destroy it multiple times.
         *
         * @memberof BillboardCollection.prototype
         * @type {Boolean}
         * @private
         *
         * @example
         * // Set destroyTextureAtlas
         * // Destroy a billboard collection but not its texture atlas.
         *
         * var atlas = new TextureAtlas({
         *   scene : scene,
         *   images : images
         * });
         * billboards.textureAtlas = atlas;
         * billboards.destroyTextureAtlas = false;
         * billboards = billboards.destroy();
         * console.log(atlas.isDestroyed()); // False
         */
        destroyTextureAtlas : {
            get : function() {
                return this._destroyTextureAtlas;
            },
            set : function(value) {
                this._destroyTextureAtlas = value;
            }
        }
    });

    function destroyBillboards(billboards) {
        var length = billboards.length;
        for (var i = 0; i < length; ++i) {
            if (billboards[i]) {
                billboards[i]._destroy();
            }
        }
    }

    /**
     * Creates and adds a billboard with the specified initial properties to the collection.
     * The added billboard is returned so it can be modified or removed from the collection later.
     *
     * @param {Object}[billboard] A template describing the billboard's properties as shown in Example 1.
     * @returns {Billboard} The billboard that was added to the collection.
     *
     * @performance Calling <code>add</code> is expected constant time.  However, the collection's vertex buffer
     * is rewritten - an <code>O(n)</code> operation that also incurs CPU to GPU overhead.  For
     * best performance, add as many billboards as possible before calling <code>update</code>.
     *
     * @exception {DeveloperError} This object was destroyed, i.e., destroy() was called.
     *
     * @see BillboardCollection#remove
     * @see BillboardCollection#removeAll
     *
     * @example
     * // Example 1:  Add a billboard, specifying all the default values.
     * var b = billboards.add({
     *   show : true,
     *   position : Cesium.Cartesian3.ZERO,
     *   pixelOffset : Cesium.Cartesian2.ZERO,
     *   eyeOffset : Cesium.Cartesian3.ZERO,
     *   horizontalOrigin : Cesium.HorizontalOrigin.CENTER,
     *   verticalOrigin : Cesium.VerticalOrigin.CENTER,
     *   scale : 1.0,
     *   image : 'url/to/image',
     *   color : Cesium.Color.WHITE,
     *   id : undefined
     * });
     *
     * @example
     * // Example 2:  Specify only the billboard's cartographic position.
     * var b = billboards.add({
     *   position : Cesium.Cartesian3.fromDegrees(longitude, latitude, height)
     * });
     */
    BillboardCollection.prototype.add = function(billboard) {
        var b = new Billboard(billboard, this);
        b._index = this._billboards.length;

        this._billboards.push(b);
        this._createVertexArray = true;

        return b;
    };

    /**
     * Removes a billboard from the collection.
     *
     * @param {Billboard} billboard The billboard to remove.
     * @returns {Boolean} <code>true</code> if the billboard was removed; <code>false</code> if the billboard was not found in the collection.
     *
     * @performance Calling <code>remove</code> is expected constant time.  However, the collection's vertex buffer
     * is rewritten - an <code>O(n)</code> operation that also incurs CPU to GPU overhead.  For
     * best performance, remove as many billboards as possible before calling <code>update</code>.
     * If you intend to temporarily hide a billboard, it is usually more efficient to call
     * {@link Billboard#show} instead of removing and re-adding the billboard.
     *
     * @exception {DeveloperError} This object was destroyed, i.e., destroy() was called.
     *
     * @see BillboardCollection#add
     * @see BillboardCollection#removeAll
     * @see Billboard#show
     *
     * @example
     * var b = billboards.add(...);
     * billboards.remove(b);  // Returns true
     */
    BillboardCollection.prototype.remove = function(billboard) {
        if (this.contains(billboard)) {
            this._billboards[billboard._index] = null; // Removed later
            this._billboardsRemoved = true;
            this._createVertexArray = true;
            billboard._destroy();
            return true;
        }

        return false;
    };

    /**
     * Removes all billboards from the collection.
     *
     * @performance <code>O(n)</code>.  It is more efficient to remove all the billboards
     * from a collection and then add new ones than to create a new collection entirely.
     *
     * @exception {DeveloperError} This object was destroyed, i.e., destroy() was called.
     *
     * @see BillboardCollection#add
     * @see BillboardCollection#remove
     *
     * @example
     * billboards.add(...);
     * billboards.add(...);
     * billboards.removeAll();
     */
    BillboardCollection.prototype.removeAll = function() {
        destroyBillboards(this._billboards);
        this._billboards = [];
        this._billboardsToUpdate = [];
        this._billboardsToUpdateIndex = 0;
        this._billboardsRemoved = false;

        this._createVertexArray = true;
    };

    function removeBillboards(billboardCollection) {
        if (billboardCollection._billboardsRemoved) {
            billboardCollection._billboardsRemoved = false;

            var newBillboards = [];
            var billboards = billboardCollection._billboards;
            var length = billboards.length;
            for (var i = 0, j = 0; i < length; ++i) {
                var billboard = billboards[i];
                if (billboard) {
                    billboard._index = j++;
                    newBillboards.push(billboard);
                }
            }

            billboardCollection._billboards = newBillboards;
        }
    }

    BillboardCollection.prototype._updateBillboard = function(billboard, propertyChanged) {
        if (!billboard._dirty) {
            this._billboardsToUpdate[this._billboardsToUpdateIndex++] = billboard;
        }

        ++this._propertiesChanged[propertyChanged];
    };

    /**
     * Check whether this collection contains a given billboard.
     *
     * @param {Billboard} [billboard] The billboard to check for.
     * @returns {Boolean} true if this collection contains the billboard, false otherwise.
     *
     * @see BillboardCollection#get
     */
    BillboardCollection.prototype.contains = function(billboard) {
        return defined(billboard) && billboard._billboardCollection === this;
    };

    /**
     * Returns the billboard in the collection at the specified index.  Indices are zero-based
     * and increase as billboards are added.  Removing a billboard shifts all billboards after
     * it to the left, changing their indices.  This function is commonly used with
     * {@link BillboardCollection#length} to iterate over all the billboards
     * in the collection.
     *
     * @param {Number} index The zero-based index of the billboard.
     * @returns {Billboard} The billboard at the specified index.
     *
     * @performance Expected constant time.  If billboards were removed from the collection and
     * {@link BillboardCollection#update} was not called, an implicit <code>O(n)</code>
     * operation is performed.
     *
     * @exception {DeveloperError} This object was destroyed, i.e., destroy() was called.
     *
     * @see BillboardCollection#length
     *
     * @example
     * // Toggle the show property of every billboard in the collection
     * var len = billboards.length;
     * for (var i = 0; i < len; ++i) {
     *   var b = billboards.get(i);
     *   b.show = !b.show;
     * }
     */
    BillboardCollection.prototype.get = function(index) {
        //>>includeStart('debug', pragmas.debug);
        if (!defined(index)) {
            throw new DeveloperError('index is required.');
        }
        //>>includeEnd('debug');

        removeBillboards(this);
        return this._billboards[index];
    };

    var getIndexBuffer;

    function getIndexBufferBatched(context) {
        var sixteenK = 16 * 1024;

        var indexBuffer = context.cache.billboardCollection_indexBufferBatched;
        if (defined(indexBuffer)) {
            return indexBuffer;
        }

        var length = sixteenK * 6;
        var indices = new Uint16Array(length);
        for (var i = 0, j = 0; i < length; i += 6, j += 4) {
            indices[i] = j;
            indices[i + 1] = j + 1;
            indices[i + 2] = j + 2;

            indices[i + 3] = j + 0;
            indices[i + 4] = j + 2;
            indices[i + 5] = j + 3;
        }

        // PERFORMANCE_IDEA:  Should we reference count billboard collections, and eventually delete this?
        // Is this too much memory to allocate up front?  Should we dynamically grow it?
        indexBuffer = Buffer.createIndexBuffer({
            context : context,
            typedArray : indices,
            usage : BufferUsage.STATIC_DRAW,
            indexDatatype : IndexDatatype.UNSIGNED_SHORT
        });
        indexBuffer.vertexArrayDestroyable = false;
        context.cache.billboardCollection_indexBufferBatched = indexBuffer;
        return indexBuffer;
    }

    function getIndexBufferInstanced(context) {
        var indexBuffer = context.cache.billboardCollection_indexBufferInstanced;
        if (defined(indexBuffer)) {
            return indexBuffer;
        }

        indexBuffer = Buffer.createIndexBuffer({
            context : context,
            typedArray : new Uint16Array([0, 1, 2, 0, 2, 3]),
            usage : BufferUsage.STATIC_DRAW,
            indexDatatype : IndexDatatype.UNSIGNED_SHORT
        });

        indexBuffer.vertexArrayDestroyable = false;
        context.cache.billboardCollection_indexBufferInstanced = indexBuffer;
        return indexBuffer;
    }

    function getVertexBufferInstanced(context) {
        var vertexBuffer = context.cache.billboardCollection_vertexBufferInstanced;
        if (defined(vertexBuffer)) {
            return vertexBuffer;
        }

        vertexBuffer = Buffer.createVertexBuffer({
            context : context,
            typedArray : new Float32Array([0.0, 0.0, 1.0, 0.0, 1.0, 1.0, 0.0, 1.0]),
            usage : BufferUsage.STATIC_DRAW
        });

        vertexBuffer.vertexArrayDestroyable = false;
        context.cache.billboardCollection_vertexBufferInstanced = vertexBuffer;
        return vertexBuffer;
    }

    BillboardCollection.prototype.computeNewBuffersUsage = function() {
        var buffersUsage = this._buffersUsage;
        var usageChanged = false;

        var properties = this._propertiesChanged;
        for ( var k = 0; k < NUMBER_OF_PROPERTIES; ++k) {
            var newUsage = (properties[k] === 0) ? BufferUsage.STATIC_DRAW : BufferUsage.STREAM_DRAW;
            usageChanged = usageChanged || (buffersUsage[k] !== newUsage);
            buffersUsage[k] = newUsage;
        }

        return usageChanged;
    };

    function createVAF(context, numberOfBillboards, buffersUsage, instanced) {
        var attributes = [{
            index : attributeLocations.positionHighAndScale,
            componentsPerAttribute : 4,
            componentDatatype : ComponentDatatype.FLOAT,
            usage : buffersUsage[POSITION_INDEX]
        }, {
            index : attributeLocations.positionLowAndRotation,
            componentsPerAttribute : 4,
            componentDatatype : ComponentDatatype.FLOAT,
            usage : buffersUsage[POSITION_INDEX]
        }, {
            index : attributeLocations.compressedAttribute0,
            componentsPerAttribute : 4,
            componentDatatype : ComponentDatatype.FLOAT,
            usage : buffersUsage[PIXEL_OFFSET_INDEX]
        }, {
            index : attributeLocations.compressedAttribute1,
            componentsPerAttribute : 4,
            componentDatatype : ComponentDatatype.FLOAT,
            usage : buffersUsage[TRANSLUCENCY_BY_DISTANCE_INDEX]
        }, {
            index : attributeLocations.compressedAttribute2,
            componentsPerAttribute : 4,
            componentDatatype : ComponentDatatype.FLOAT,
            usage : buffersUsage[COLOR_INDEX]
        }, {
            index : attributeLocations.eyeOffset,
            componentsPerAttribute : 4,
            componentDatatype : ComponentDatatype.FLOAT,
            usage : buffersUsage[EYE_OFFSET_INDEX]
        }, {
            index : attributeLocations.scaleByDistance,
            componentsPerAttribute : 4,
            componentDatatype : ComponentDatatype.FLOAT,
            usage : buffersUsage[SCALE_BY_DISTANCE_INDEX]
        }, {
            index : attributeLocations.pixelOffsetScaleByDistance,
            componentsPerAttribute : 4,
            componentDatatype : ComponentDatatype.FLOAT,
            usage : buffersUsage[PIXEL_OFFSET_SCALE_BY_DISTANCE_INDEX]
        }];

        // Instancing requires one non-instanced attribute.
        if (instanced) {
            attributes.push({
                index : attributeLocations.direction,
                componentsPerAttribute : 2,
                componentDatatype : ComponentDatatype.FLOAT,
                vertexBuffer : getVertexBufferInstanced(context)
            });
        }

        // When instancing is enabled, only one vertex is needed for each billboard.
        var sizeInVertices = instanced ? numberOfBillboards : 4 * numberOfBillboards;
        return new VertexArrayFacade(context, attributes, sizeInVertices, instanced);
    }

    ///////////////////////////////////////////////////////////////////////////

    // Four vertices per billboard.  Each has the same position, etc., but a different screen-space direction vector.

    // PERFORMANCE_IDEA:  Save memory if a property is the same for all billboards, use a latched attribute state,
    // instead of storing it in a vertex buffer.

    var writePositionScratch = new EncodedCartesian3();

    function writePositionScaleAndRotation(billboardCollection, context, textureAtlasCoordinates, vafWriters, billboard) {
        var i;
        var positionHighWriter = vafWriters[attributeLocations.positionHighAndScale];
        var positionLowWriter = vafWriters[attributeLocations.positionLowAndRotation];
        var position = billboard._getActualPosition();

        if (billboardCollection._mode === SceneMode.SCENE3D) {
            BoundingSphere.expand(billboardCollection._baseVolume, position, billboardCollection._baseVolume);
            billboardCollection._boundingVolumeDirty = true;
        }

        EncodedCartesian3.fromCartesian(position, writePositionScratch);
        var scale = billboard.scale;
        var rotation = billboard.rotation;

        if (rotation !== 0.0) {
            billboardCollection._shaderRotation = true;
        }

        billboardCollection._maxScale = Math.max(billboardCollection._maxScale, scale);

        var high = writePositionScratch.high;
        var low = writePositionScratch.low;

        if (billboardCollection._instanced) {
            i = billboard._index;
            positionHighWriter(i, high.x, high.y, high.z, scale);
            positionLowWriter(i, low.x, low.y, low.z, rotation);
        } else {
            i = billboard._index * 4;
            positionHighWriter(i + 0, high.x, high.y, high.z, scale);
            positionHighWriter(i + 1, high.x, high.y, high.z, scale);
            positionHighWriter(i + 2, high.x, high.y, high.z, scale);
            positionHighWriter(i + 3, high.x, high.y, high.z, scale);

            positionLowWriter(i + 0, low.x, low.y, low.z, rotation);
            positionLowWriter(i + 1, low.x, low.y, low.z, rotation);
            positionLowWriter(i + 2, low.x, low.y, low.z, rotation);
            positionLowWriter(i + 3, low.x, low.y, low.z, rotation);
        }
    }

    var scratchCartesian2 = new Cartesian2();

    var UPPER_BOUND = 32768.0;  // 2^15

    var LEFT_SHIFT16 = 65536.0; // 2^16
    var LEFT_SHIFT8 = 256.0;    // 2^8
    var LEFT_SHIFT7 = 128.0;
    var LEFT_SHIFT5 = 32.0;
    var LEFT_SHIFT3 = 8.0;
    var LEFT_SHIFT2 = 4.0;

    var RIGHT_SHIFT8 = 1.0 / 256.0;

    var LOWER_LEFT = 0.0;
    var LOWER_RIGHT = 2.0;
    var UPPER_RIGHT = 3.0;
    var UPPER_LEFT = 1.0;

    function writeCompressedAttrib0(billboardCollection, context, textureAtlasCoordinates, vafWriters, billboard) {
        var i;
        var writer = vafWriters[attributeLocations.compressedAttribute0];
        var pixelOffset = billboard.pixelOffset;
        var pixelOffsetX = pixelOffset.x;
        var pixelOffsetY = pixelOffset.y;

        var translate = billboard._translate;
        var translateX = translate.x;
        var translateY = translate.y;

        billboardCollection._maxPixelOffset = Math.max(billboardCollection._maxPixelOffset, Math.abs(pixelOffsetX + translateX), Math.abs(-pixelOffsetY + translateY));

        var horizontalOrigin = billboard.horizontalOrigin;
        var verticalOrigin = billboard.verticalOrigin;
        var show = billboard.show;

        // If the color alpha is zero, do not show this billboard.  This lets us avoid providing
        // color during the pick pass and also eliminates a discard in the fragment shader.
        if (billboard.color.alpha === 0.0) {
            show = false;
        }

        billboardCollection._allHorizontalCenter = billboardCollection._allHorizontalCenter && horizontalOrigin === HorizontalOrigin.CENTER;
        billboardCollection._allVerticalCenter = billboardCollection._allVerticalCenter && verticalOrigin === HorizontalOrigin.CENTER;

        var bottomLeftX = 0;
        var bottomLeftY = 0;
        var width = 0;
        var height = 0;
        var index = billboard._imageIndex;
        if (index !== -1) {
            var imageRectangle = textureAtlasCoordinates[index];

            //>>includeStart('debug', pragmas.debug);
            if (!defined(imageRectangle)) {
                throw new DeveloperError('Invalid billboard image index: ' + index);
            }
            //>>includeEnd('debug');

            bottomLeftX = imageRectangle.x;
            bottomLeftY = imageRectangle.y;
            width = imageRectangle.width;
            height = imageRectangle.height;
        }
        var topRightX = bottomLeftX + width;
        var topRightY = bottomLeftY + height;

        var compressed0 = Math.floor(CesiumMath.clamp(pixelOffsetX, -UPPER_BOUND, UPPER_BOUND) + UPPER_BOUND) * LEFT_SHIFT7;
        compressed0 += (horizontalOrigin + 1.0) * LEFT_SHIFT5;
        compressed0 += (verticalOrigin + 1.0) * LEFT_SHIFT3;
        compressed0 += (show ? 1.0 : 0.0) * LEFT_SHIFT2;

        var compressed1 = Math.floor(CesiumMath.clamp(pixelOffsetY, -UPPER_BOUND, UPPER_BOUND) + UPPER_BOUND) * LEFT_SHIFT8;
        var compressed2 = Math.floor(CesiumMath.clamp(translateX, -UPPER_BOUND, UPPER_BOUND) + UPPER_BOUND) * LEFT_SHIFT8;

        var tempTanslateY = (CesiumMath.clamp(translateY, -UPPER_BOUND, UPPER_BOUND) + UPPER_BOUND) * RIGHT_SHIFT8;
        var upperTranslateY = Math.floor(tempTanslateY);
        var lowerTranslateY = Math.floor((tempTanslateY - upperTranslateY) * LEFT_SHIFT8);

        compressed1 += upperTranslateY;
        compressed2 += lowerTranslateY;

        scratchCartesian2.x = bottomLeftX;
        scratchCartesian2.y = bottomLeftY;
        var compressedTexCoordsLL = AttributeCompression.compressTextureCoordinates(scratchCartesian2);
        scratchCartesian2.x = topRightX;
        var compressedTexCoordsLR = AttributeCompression.compressTextureCoordinates(scratchCartesian2);
        scratchCartesian2.y = topRightY;
        var compressedTexCoordsUR = AttributeCompression.compressTextureCoordinates(scratchCartesian2);
        scratchCartesian2.x = bottomLeftX;
        var compressedTexCoordsUL = AttributeCompression.compressTextureCoordinates(scratchCartesian2);

        if (billboardCollection._instanced) {
            i = billboard._index;
            writer(i, compressed0, compressed1, compressed2, compressedTexCoordsLL);
        } else {
            i = billboard._index * 4;
            writer(i + 0, compressed0 + LOWER_LEFT, compressed1, compressed2, compressedTexCoordsLL);
            writer(i + 1, compressed0 + LOWER_RIGHT, compressed1, compressed2, compressedTexCoordsLR);
            writer(i + 2, compressed0 + UPPER_RIGHT, compressed1, compressed2, compressedTexCoordsUR);
            writer(i + 3, compressed0 + UPPER_LEFT, compressed1, compressed2, compressedTexCoordsUL);
        }
    }

    function writeCompressedAttrib1(billboardCollection, context, textureAtlasCoordinates, vafWriters, billboard) {
        var i;
        var writer = vafWriters[attributeLocations.compressedAttribute1];
        var alignedAxis = billboard.alignedAxis;
        if (!Cartesian3.equals(alignedAxis, Cartesian3.ZERO)) {
            billboardCollection._shaderAlignedAxis = true;
        }

        var near = 0.0;
        var nearValue = 1.0;
        var far = 1.0;
        var farValue = 1.0;

        var translucency = billboard.translucencyByDistance;
        if (defined(translucency)) {
            near = translucency.near;
            nearValue = translucency.nearValue;
            far = translucency.far;
            farValue = translucency.farValue;

            if (nearValue !== 1.0 || farValue !== 1.0) {
                // translucency by distance calculation in shader need not be enabled
                // until a billboard with near and far !== 1.0 is found
                billboardCollection._shaderTranslucencyByDistance = true;
            }
        }

        var width = 0;
        var index = billboard._imageIndex;
        if (index !== -1) {
            var imageRectangle = textureAtlasCoordinates[index];

            //>>includeStart('debug', pragmas.debug);
            if (!defined(imageRectangle)) {
                throw new DeveloperError('Invalid billboard image index: ' + index);
            }
            //>>includeEnd('debug');

            width = imageRectangle.width;
        }

        var textureWidth = billboardCollection._textureAtlas.texture.width;
        var imageWidth = Math.ceil(defaultValue(billboard.width, textureWidth * width) * 0.5);
        billboardCollection._maxSize = Math.max(billboardCollection._maxSize, imageWidth);

        var compressed0 = CesiumMath.clamp(imageWidth, 0.0, LEFT_SHIFT16);
        var compressed1 = 0.0;

        if (Math.abs(Cartesian3.magnitudeSquared(alignedAxis) - 1.0) < CesiumMath.EPSILON6) {
            compressed1 = AttributeCompression.octEncodeFloat(alignedAxis);
        }

        nearValue = CesiumMath.clamp(nearValue, 0.0, 1.0);
        nearValue = nearValue === 1.0 ? 255.0 : (nearValue * 255.0) | 0;
        compressed0 = compressed0 * LEFT_SHIFT8 + nearValue;

        farValue = CesiumMath.clamp(farValue, 0.0, 1.0);
        farValue = farValue === 1.0 ? 255.0 : (farValue * 255.0) | 0;
        compressed1 = compressed1 * LEFT_SHIFT8 + farValue;

        if (billboardCollection._instanced) {
            i = billboard._index;
            writer(i, compressed0, compressed1, near, far);
        } else {
            i = billboard._index * 4;
            writer(i + 0, compressed0, compressed1, near, far);
            writer(i + 1, compressed0, compressed1, near, far);
            writer(i + 2, compressed0, compressed1, near, far);
            writer(i + 3, compressed0, compressed1, near, far);
        }
    }

    function writeCompressedAttrib2(billboardCollection, context, textureAtlasCoordinates, vafWriters, billboard) {
        var i;
        var writer = vafWriters[attributeLocations.compressedAttribute2];
        var color = billboard.color;
        var pickColor = billboard.getPickId(context).color;
        var sizeInMeters = billboard.sizeInMeters ? 1.0 : 0.0;

        billboardCollection._allSizedInMeters = billboardCollection._allSizedInMeters && sizeInMeters === 1.0;

        var height = 0;
        var index = billboard._imageIndex;
        if (index !== -1) {
            var imageRectangle = textureAtlasCoordinates[index];

            //>>includeStart('debug', pragmas.debug);
            if (!defined(imageRectangle)) {
                throw new DeveloperError('Invalid billboard image index: ' + index);
            }
            //>>includeEnd('debug');

            height = imageRectangle.height;
        }

        var dimensions = billboardCollection._textureAtlas.texture.dimensions;
        var imageHeight = Math.ceil(defaultValue(billboard.height, dimensions.y * height) * 0.5);
        billboardCollection._maxSize = Math.max(billboardCollection._maxSize, imageHeight);

        var red = Color.floatToByte(color.red);
        var green = Color.floatToByte(color.green);
        var blue = Color.floatToByte(color.blue);
        var compressed0 = red * LEFT_SHIFT16 + green * LEFT_SHIFT8 + blue;

        red = Color.floatToByte(pickColor.red);
        green = Color.floatToByte(pickColor.green);
        blue = Color.floatToByte(pickColor.blue);
        var compressed1 = red * LEFT_SHIFT16 + green * LEFT_SHIFT8 + blue;

        var compressed2 = Color.floatToByte(color.alpha) * LEFT_SHIFT16 + Color.floatToByte(pickColor.alpha) * LEFT_SHIFT8 + sizeInMeters;

        if (billboardCollection._instanced) {
            i = billboard._index;
            writer(i, compressed0, compressed1, compressed2, imageHeight);
        } else {
            i = billboard._index * 4;
            writer(i + 0, compressed0, compressed1, compressed2, imageHeight);
            writer(i + 1, compressed0, compressed1, compressed2, imageHeight);
            writer(i + 2, compressed0, compressed1, compressed2, imageHeight);
            writer(i + 3, compressed0, compressed1, compressed2, imageHeight);
        }
    }

    function writeEyeOffset(billboardCollection, context, textureAtlasCoordinates, vafWriters, billboard) {
        var i;
        var writer = vafWriters[attributeLocations.eyeOffset];
        var eyeOffset = billboard.eyeOffset;
        billboardCollection._maxEyeOffset = Math.max(billboardCollection._maxEyeOffset, Math.abs(eyeOffset.x), Math.abs(eyeOffset.y), Math.abs(eyeOffset.z));

        if (billboardCollection._instanced) {
            var width = 0;
            var height = 0;
            var index = billboard._imageIndex;
            if (index !== -1) {
                var imageRectangle = textureAtlasCoordinates[index];

                //>>includeStart('debug', pragmas.debug);
                if (!defined(imageRectangle)) {
                    throw new DeveloperError('Invalid billboard image index: ' + index);
                }
                //>>includeEnd('debug');

                width = imageRectangle.width;
                height = imageRectangle.height;
            }

            scratchCartesian2.x = width;
            scratchCartesian2.y = height;
            var compressedTexCoordsRange = AttributeCompression.compressTextureCoordinates(scratchCartesian2);

            i = billboard._index;
            writer(i, eyeOffset.x, eyeOffset.y, eyeOffset.z, compressedTexCoordsRange);
        } else {
            i = billboard._index * 4;
            writer(i + 0, eyeOffset.x, eyeOffset.y, eyeOffset.z, 0.0);
            writer(i + 1, eyeOffset.x, eyeOffset.y, eyeOffset.z, 0.0);
            writer(i + 2, eyeOffset.x, eyeOffset.y, eyeOffset.z, 0.0);
            writer(i + 3, eyeOffset.x, eyeOffset.y, eyeOffset.z, 0.0);
        }
    }

    function writeScaleByDistance(billboardCollection, context, textureAtlasCoordinates, vafWriters, billboard) {
        var i;
        var writer = vafWriters[attributeLocations.scaleByDistance];
        var near = 0.0;
        var nearValue = 1.0;
        var far = 1.0;
        var farValue = 1.0;

        var scale = billboard.scaleByDistance;
        if (defined(scale)) {
            near = scale.near;
            nearValue = scale.nearValue;
            far = scale.far;
            farValue = scale.farValue;

            if (nearValue !== 1.0 || farValue !== 1.0) {
                // scale by distance calculation in shader need not be enabled
                // until a billboard with near and far !== 1.0 is found
                billboardCollection._shaderScaleByDistance = true;
            }
        }

        if (billboardCollection._instanced) {
            i = billboard._index;
            writer(i, near, nearValue, far, farValue);
        } else {
            i = billboard._index * 4;
            writer(i + 0, near, nearValue, far, farValue);
            writer(i + 1, near, nearValue, far, farValue);
            writer(i + 2, near, nearValue, far, farValue);
            writer(i + 3, near, nearValue, far, farValue);
        }
    }

    function writePixelOffsetScaleByDistance(billboardCollection, context, textureAtlasCoordinates, vafWriters, billboard) {
        var i;
        var writer = vafWriters[attributeLocations.pixelOffsetScaleByDistance];
        var near = 0.0;
        var nearValue = 1.0;
        var far = 1.0;
        var farValue = 1.0;

        var pixelOffsetScale = billboard.pixelOffsetScaleByDistance;
        if (defined(pixelOffsetScale)) {
            near = pixelOffsetScale.near;
            nearValue = pixelOffsetScale.nearValue;
            far = pixelOffsetScale.far;
            farValue = pixelOffsetScale.farValue;

            if (nearValue !== 1.0 || farValue !== 1.0) {
                // pixelOffsetScale by distance calculation in shader need not be enabled
                // until a billboard with near and far !== 1.0 is found
                billboardCollection._shaderPixelOffsetScaleByDistance = true;
            }
        }

        if (billboardCollection._instanced) {
            i = billboard._index;
            writer(i, near, nearValue, far, farValue);
        } else {
            i = billboard._index * 4;
            writer(i + 0, near, nearValue, far, farValue);
            writer(i + 1, near, nearValue, far, farValue);
            writer(i + 2, near, nearValue, far, farValue);
            writer(i + 3, near, nearValue, far, farValue);
        }
    }

    function writeBillboard(billboardCollection, context, textureAtlasCoordinates, vafWriters, billboard) {
        writePositionScaleAndRotation(billboardCollection, context, textureAtlasCoordinates, vafWriters, billboard);
        writeCompressedAttrib0(billboardCollection, context, textureAtlasCoordinates, vafWriters, billboard);
        writeCompressedAttrib1(billboardCollection, context, textureAtlasCoordinates, vafWriters, billboard);
        writeCompressedAttrib2(billboardCollection, context, textureAtlasCoordinates, vafWriters, billboard);
        writeEyeOffset(billboardCollection, context, textureAtlasCoordinates, vafWriters, billboard);
        writeScaleByDistance(billboardCollection, context, textureAtlasCoordinates, vafWriters, billboard);
        writePixelOffsetScaleByDistance(billboardCollection, context, textureAtlasCoordinates, vafWriters, billboard);
    }

    function recomputeActualPositions(billboardCollection, billboards, length, frameState, modelMatrix, recomputeBoundingVolume) {
        var boundingVolume;
        if (frameState.mode === SceneMode.SCENE3D) {
            boundingVolume = billboardCollection._baseVolume;
            billboardCollection._boundingVolumeDirty = true;
        } else {
            boundingVolume = billboardCollection._baseVolume2D;
        }

        var positions = [];
        for ( var i = 0; i < length; ++i) {
            var billboard = billboards[i];
            var position = billboard.position;
            var actualPosition = Billboard._computeActualPosition(billboard, position, frameState, modelMatrix);
            if (defined(actualPosition)) {
                billboard._setActualPosition(actualPosition);

                if (recomputeBoundingVolume) {
                    positions.push(actualPosition);
                } else {
                    BoundingSphere.expand(boundingVolume, actualPosition, boundingVolume);
                }
            }
        }

        if (recomputeBoundingVolume) {
            BoundingSphere.fromPoints(positions, boundingVolume);
        }
    }

    function updateMode(billboardCollection, frameState) {
        var mode = frameState.mode;

        var billboards = billboardCollection._billboards;
        var billboardsToUpdate = billboardCollection._billboardsToUpdate;
        var modelMatrix = billboardCollection._modelMatrix;

        if (billboardCollection._createVertexArray ||
            billboardCollection._mode !== mode ||
            mode !== SceneMode.SCENE3D &&
            !Matrix4.equals(modelMatrix, billboardCollection.modelMatrix)) {

            billboardCollection._mode = mode;
            Matrix4.clone(billboardCollection.modelMatrix, modelMatrix);
            billboardCollection._createVertexArray = true;

            if (mode === SceneMode.SCENE3D || mode === SceneMode.SCENE2D || mode === SceneMode.COLUMBUS_VIEW) {
                recomputeActualPositions(billboardCollection, billboards, billboards.length, frameState, modelMatrix, true);
            }
        } else if (mode === SceneMode.MORPHING) {
            recomputeActualPositions(billboardCollection, billboards, billboards.length, frameState, modelMatrix, true);
        } else if (mode === SceneMode.SCENE2D || mode === SceneMode.COLUMBUS_VIEW) {
            recomputeActualPositions(billboardCollection, billboardsToUpdate, billboardCollection._billboardsToUpdateIndex, frameState, modelMatrix, false);
        }
    }

    var scratchDrawingBufferDimensions = new Cartesian2();
    var scratchToCenter = new Cartesian3();
    var scratchProj = new Cartesian3();
    function updateBoundingVolume(collection, context, frameState, boundingVolume) {
        var pixelScale = 1.0;
        if (!collection._allSizedInMeters || collection._maxPixelOffset !== 0.0) {
            var camera = frameState.camera;
            var frustum = camera.frustum;

            var toCenter = Cartesian3.subtract(camera.positionWC, boundingVolume.center, scratchToCenter);
            var proj = Cartesian3.multiplyByScalar(camera.directionWC, Cartesian3.dot(toCenter, camera.directionWC), scratchProj);
            var distance = Math.max(0.0, Cartesian3.magnitude(proj) - boundingVolume.radius);

            scratchDrawingBufferDimensions.x = context.drawingBufferWidth;
            scratchDrawingBufferDimensions.y = context.drawingBufferHeight;
            var pixelSize = frustum.getPixelSize(scratchDrawingBufferDimensions, distance);
            pixelScale = Math.max(pixelSize.x, pixelSize.y);
        }

        var size = pixelScale * collection._maxScale * collection._maxSize * 2.0;
        if (collection._allHorizontalCenter && collection._allVerticalCenter ) {
            size *= 0.5;
        }

        var offset = pixelScale * collection._maxPixelOffset + collection._maxEyeOffset;
        boundingVolume.radius += size + offset;
    }

    var scratchWriterArray = [];

    /**
     * Called when {@link Viewer} or {@link CesiumWidget} render the scene to
     * get the draw commands needed to render this primitive.
     * <p>
     * Do not call this function directly.  This is documented just to
     * list the exceptions that may be propagated when the scene is rendered:
     * </p>
     *
     * @exception {RuntimeError} image with id must be in the atlas.
     */
    BillboardCollection.prototype.update = function(context, frameState, commandList) {
        removeBillboards(this);
        var billboards = this._billboards;
        var billboardsLength = billboards.length;

        this._instanced = context.instancedArrays;
        attributeLocations = this._instanced ? attributeLocationsInstanced : attributeLocationsBatched;
        getIndexBuffer = this._instanced ? getIndexBufferInstanced : getIndexBufferBatched;

        var textureAtlas = this._textureAtlas;
        if (!defined(textureAtlas)) {
            textureAtlas = this._textureAtlas = new TextureAtlas({
                context : context
            });

            for (var ii = 0; ii < billboardsLength; ++ii) {
                billboards[ii]._loadImage();
            }
        }

        var textureAtlasCoordinates = textureAtlas.textureCoordinates;
        if (textureAtlasCoordinates.length === 0) {
            // Can't write billboard vertices until we have texture coordinates
            // provided by a texture atlas
            return;
        }

        updateMode(this, frameState);

        billboards = this._billboards;
        billboardsLength = billboards.length;
        var billboardsToUpdate = this._billboardsToUpdate;
        var billboardsToUpdateLength = this._billboardsToUpdateIndex;

        var properties = this._propertiesChanged;

        var textureAtlasGUID = textureAtlas.guid;
        var createVertexArray = this._createVertexArray || this._textureAtlasGUID !== textureAtlasGUID;
        this._textureAtlasGUID = textureAtlasGUID;

        var vafWriters;
        var pass = frameState.passes;
        var picking = pass.pick;

        // PERFORMANCE_IDEA: Round robin multiple buffers.
        if (createVertexArray || (!picking && this.computeNewBuffersUsage())) {
            this._createVertexArray = false;

            for (var k = 0; k < NUMBER_OF_PROPERTIES; ++k) {
                properties[k] = 0;
            }

            this._vaf = this._vaf && this._vaf.destroy();

            if (billboardsLength > 0) {
                // PERFORMANCE_IDEA:  Instead of creating a new one, resize like std::vector.
                this._vaf = createVAF(context, billboardsLength, this._buffersUsage, this._instanced);
                vafWriters = this._vaf.writers;

                // Rewrite entire buffer if billboards were added or removed.
                for (var i = 0; i < billboardsLength; ++i) {
                    var billboard = this._billboards[i];
                    billboard._dirty = false; // In case it needed an update.
                    writeBillboard(this, context, textureAtlasCoordinates, vafWriters, billboard);
                }

                // Different billboard collections share the same index buffer.
                this._vaf.commit(getIndexBuffer(context));
            }

            this._billboardsToUpdateIndex = 0;
        } else {
            // Billboards were modified, but none were added or removed.
            if (billboardsToUpdateLength > 0) {
                var writers = scratchWriterArray;
                writers.length = 0;

                if (properties[POSITION_INDEX] || properties[ROTATION_INDEX] || properties[SCALE_INDEX]) {
                    writers.push(writePositionScaleAndRotation);
                }

                if (properties[IMAGE_INDEX_INDEX] || properties[PIXEL_OFFSET_INDEX] || properties[HORIZONTAL_ORIGIN_INDEX] || properties[VERTICAL_ORIGIN_INDEX] || properties[SHOW_INDEX]) {
                    writers.push(writeCompressedAttrib0);
                }

                if (properties[IMAGE_INDEX_INDEX] || properties[ALIGNED_AXIS_INDEX] || properties[TRANSLUCENCY_BY_DISTANCE_INDEX]) {
                    writers.push(writeCompressedAttrib1);
                }

                if (properties[IMAGE_INDEX_INDEX] || properties[COLOR_INDEX]) {
                    writers.push(writeCompressedAttrib2);
                }

                if (properties[EYE_OFFSET_INDEX]) {
                    writers.push(writeEyeOffset);
                }

                if (properties[SCALE_BY_DISTANCE_INDEX]) {
                    writers.push(writeScaleByDistance);
                }

                if (properties[PIXEL_OFFSET_SCALE_BY_DISTANCE_INDEX]) {
                    writers.push(writePixelOffsetScaleByDistance);
                }

                var numWriters = writers.length;
                vafWriters = this._vaf.writers;

                if ((billboardsToUpdateLength / billboardsLength) > 0.1) {
                    // If more than 10% of billboard change, rewrite the entire buffer.

                    // PERFORMANCE_IDEA:  I totally made up 10% :).

                    for (var m = 0; m < billboardsToUpdateLength; ++m) {
                        var b = billboardsToUpdate[m];
                        b._dirty = false;

                        for ( var n = 0; n < numWriters; ++n) {
                            writers[n](this, context, textureAtlasCoordinates, vafWriters, b);
                        }
                    }
                    this._vaf.commit(getIndexBuffer(context));
                } else {
                    for (var h = 0; h < billboardsToUpdateLength; ++h) {
                        var bb = billboardsToUpdate[h];
                        bb._dirty = false;

                        for ( var o = 0; o < numWriters; ++o) {
                            writers[o](this, context, textureAtlasCoordinates, vafWriters, bb);
                        }

                        if (this._instanced) {
                            this._vaf.subCommit(bb._index, 1);
                        } else {
                            this._vaf.subCommit(bb._index * 4, 4);
                        }
                    }
                    this._vaf.endSubCommits();
                }

                this._billboardsToUpdateIndex = 0;
            }
        }

        // If the number of total billboards ever shrinks considerably
        // Truncate billboardsToUpdate so that we free memory that we're
        // not going to be using.
        if (billboardsToUpdateLength > billboardsLength * 1.5) {
            billboardsToUpdate.length = billboardsLength;
        }

        if (!defined(this._vaf) || !defined(this._vaf.va)) {
            return;
        }

        if (this._boundingVolumeDirty) {
            this._boundingVolumeDirty = false;
            BoundingSphere.transform(this._baseVolume, this.modelMatrix, this._baseVolumeWC);
        }

        var boundingVolume;
        var modelMatrix = Matrix4.IDENTITY;
        if (frameState.mode === SceneMode.SCENE3D) {
            modelMatrix = this.modelMatrix;
            boundingVolume = BoundingSphere.clone(this._baseVolumeWC, this._boundingVolume);
        } else {
            boundingVolume = BoundingSphere.clone(this._baseVolume2D, this._boundingVolume);
        }
        updateBoundingVolume(this, context, frameState, boundingVolume);

        var va;
        var vaLength;
        var command;
        var vs;
        var fs;
        var j;

        if (pass.render) {
            var colorList = this._colorCommands;

            if (!defined(this._rs)) {
                this._rs = RenderState.fromCache({
                    depthTest : {
                        enabled : true
                    },
                    blending : BlendingState.ALPHA_BLEND
                });
            }

            if (!defined(this._sp) ||
                    (this._shaderRotation !== this._compiledShaderRotation) ||
                    (this._shaderAlignedAxis !== this._compiledShaderAlignedAxis) ||
                    (this._shaderScaleByDistance !== this._compiledShaderScaleByDistance) ||
                    (this._shaderTranslucencyByDistance !== this._compiledShaderTranslucencyByDistance) ||
                    (this._shaderPixelOffsetScaleByDistance !== this._compiledShaderPixelOffsetScaleByDistance)) {

                vs = new ShaderSource({
                    sources : [BillboardCollectionVS]
                });
                if (this._instanced) {
                    vs.defines.push('INSTANCED');
                }
                if (this._shaderRotation) {
                    vs.defines.push('ROTATION');
                }
                if (this._shaderAlignedAxis) {
                    vs.defines.push('ALIGNED_AXIS');
                }
                if (this._shaderScaleByDistance) {
                    vs.defines.push('EYE_DISTANCE_SCALING');
                }
                if (this._shaderTranslucencyByDistance) {
                    vs.defines.push('EYE_DISTANCE_TRANSLUCENCY');
                }
                if (this._shaderPixelOffsetScaleByDistance) {
                    vs.defines.push('EYE_DISTANCE_PIXEL_OFFSET');
                }
                if (defined(this._scene)) {
                    vs.defines.push('CLAMPED_TO_GROUND');
                }

                this._sp = ShaderProgram.replaceCache({
                    context : context,
                    shaderProgram : this._sp,
                    vertexShaderSource : vs,
                    fragmentShaderSource : BillboardCollectionFS,
                    attributeLocations : attributeLocations
                });

                this._compiledShaderRotation = this._shaderRotation;
                this._compiledShaderAlignedAxis = this._shaderAlignedAxis;
                this._compiledShaderScaleByDistance = this._shaderScaleByDistance;
                this._compiledShaderTranslucencyByDistance = this._shaderTranslucencyByDistance;
                this._compiledShaderPixelOffsetScaleByDistance = this._shaderPixelOffsetScaleByDistance;
            }

            va = this._vaf.va;
            vaLength = va.length;

            colorList.length = vaLength;
            for (j = 0; j < vaLength; ++j) {
                command = colorList[j];
                if (!defined(command)) {
                    command = colorList[j] = new DrawCommand({
                        pass : Pass.OPAQUE,
                        owner : this
                    });
                }

                command.boundingVolume = boundingVolume;
                command.modelMatrix = modelMatrix;
                command.count = va[j].indicesCount;
                command.shaderProgram = this._sp;
                command.uniformMap = this._uniforms;
                command.vertexArray = va[j].va;
                command.renderState = this._rs;
                command.debugShowBoundingVolume = this.debugShowBoundingVolume;

                if (this._instanced) {
                    command.count = 6;
                    command.instanceCount = billboardsLength;
                }

                commandList.push(command);
            }
        }

        if (picking) {
            var pickList = this._pickCommands;

            if (!defined(this._spPick) ||
                    (this._shaderRotation !== this._compiledShaderRotationPick) ||
                    (this._shaderAlignedAxis !== this._compiledShaderAlignedAxisPick) ||
                    (this._shaderScaleByDistance !== this._compiledShaderScaleByDistancePick) ||
                    (this._shaderTranslucencyByDistance !== this._compiledShaderTranslucencyByDistancePick) ||
                    (this._shaderPixelOffsetScaleByDistance !== this._compiledShaderPixelOffsetScaleByDistancePick)) {

                vs = new ShaderSource({
                    defines : ['RENDER_FOR_PICK'],
                    sources : [BillboardCollectionVS]
                });

                if(this._instanced) {
                    vs.defines.push('INSTANCED');
                }
                if (this._shaderRotation) {
                    vs.defines.push('ROTATION');
                }
                if (this._shaderAlignedAxis) {
                    vs.defines.push('ALIGNED_AXIS');
                }
                if (this._shaderScaleByDistance) {
                    vs.defines.push('EYE_DISTANCE_SCALING');
                }
                if (this._shaderTranslucencyByDistance) {
                    vs.defines.push('EYE_DISTANCE_TRANSLUCENCY');
                }
                if (this._shaderPixelOffsetScaleByDistance) {
                    vs.defines.push('EYE_DISTANCE_PIXEL_OFFSET');
                }
                if (defined(this._scene)) {
                    vs.defines.push('CLAMPED_TO_GROUND');
                }

                fs = new ShaderSource({
                    defines : ['RENDER_FOR_PICK'],
                    sources : [BillboardCollectionFS]
                });

                this._spPick = ShaderProgram.replaceCache({
                    context : context,
                    shaderProgram : this._spPick,
                    vertexShaderSource : vs,
                    fragmentShaderSource : fs,
                    attributeLocations : attributeLocations
                });
                this._compiledShaderRotationPick = this._shaderRotation;
                this._compiledShaderAlignedAxisPick = this._shaderAlignedAxis;
                this._compiledShaderScaleByDistancePick = this._shaderScaleByDistance;
                this._compiledShaderTranslucencyByDistancePick = this._shaderTranslucencyByDistance;
                this._compiledShaderPixelOffsetScaleByDistancePick = this._shaderPixelOffsetScaleByDistance;
            }

            va = this._vaf.va;
            vaLength = va.length;

            pickList.length = vaLength;
            for (j = 0; j < vaLength; ++j) {
                command = pickList[j];
                if (!defined(command)) {
                    command = pickList[j] = new DrawCommand({
                        pass : Pass.OPAQUE,
                        owner : this
                    });
                }

                command.boundingVolume = boundingVolume;
                command.modelMatrix = modelMatrix;
                command.count = va[j].indicesCount;
                command.shaderProgram = this._spPick;
                command.uniformMap = this._uniforms;
                command.vertexArray = va[j].va;
                command.renderState = this._rs;

                if (this._instanced) {
                    command.count = 6;
                    command.instanceCount = billboardsLength;
                }

                commandList.push(command);
            }
        }
    };

    /**
     * Returns true if this object was destroyed; otherwise, false.
     * <br /><br />
     * If this object was destroyed, it should not be used; calling any function other than
     * <code>isDestroyed</code> will result in a {@link DeveloperError} exception.
     *
     * @returns {Boolean} <code>true</code> if this object was destroyed; otherwise, <code>false</code>.
     *
     * @see BillboardCollection#destroy
     */
    BillboardCollection.prototype.isDestroyed = function() {
        return false;
    };

    /**
     * Destroys the WebGL resources held by this object.  Destroying an object allows for deterministic
     * release of WebGL resources, instead of relying on the garbage collector to destroy this object.
     * <br /><br />
     * Once an object is destroyed, it should not be used; calling any function other than
     * <code>isDestroyed</code> will result in a {@link DeveloperError} exception.  Therefore,
     * assign the return value (<code>undefined</code>) to the object as done in the example.
     *
     * @returns {undefined}
     *
     * @exception {DeveloperError} This object was destroyed, i.e., destroy() was called.
     *
     * @see BillboardCollection#isDestroyed
     *
     * @example
     * billboards = billboards && billboards.destroy();
     */
    BillboardCollection.prototype.destroy = function() {
        this._textureAtlas = this._destroyTextureAtlas && this._textureAtlas && this._textureAtlas.destroy();
        this._sp = this._sp && this._sp.destroy();
        this._spPick = this._spPick && this._spPick.destroy();
        this._vaf = this._vaf && this._vaf.destroy();
        destroyBillboards(this._billboards);

        return destroyObject(this);
    };

    return BillboardCollection;
});<|MERGE_RESOLUTION|>--- conflicted
+++ resolved
@@ -86,13 +86,8 @@
         positionLowAndRotation : 1,
         compressedAttribute0 : 2,        // pixel offset, translate, horizontal origin, vertical origin, show, direction, texture coordinates
         compressedAttribute1 : 3,        // aligned axis, translucency by distance, image width
-<<<<<<< HEAD
-        compressedAttribute2 : 4,        // image height, color, pick color, 2 bytes free
+        compressedAttribute2 : 4,        // image height, color, pick color, 15 bits free
         eyeOffset : 5,                   // 4 bytes free
-=======
-        compressedAttribute2 : 4,        // image height, color, pick color, 15 bits free
-        eyeOffset : 5,
->>>>>>> 3a52bee9
         scaleByDistance : 6,
         pixelOffsetScaleByDistance : 7
     };
