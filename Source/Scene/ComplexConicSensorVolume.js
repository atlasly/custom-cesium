--- conflicted
+++ resolved
@@ -16,10 +16,6 @@
         '../Renderer/BlendEquation',
         '../Renderer/BlendFunction',
         './Material',
-<<<<<<< HEAD
-        './combineMaterials',
-=======
->>>>>>> b76f923e
         '../Shaders/Noise',
         '../Shaders/Ray',
         '../Shaders/ConstructiveSolidGeometry',
@@ -44,10 +40,6 @@
         BlendEquation,
         BlendFunction,
         Material,
-<<<<<<< HEAD
-        combineMaterials,
-=======
->>>>>>> b76f923e
         ShadersNoise,
         ShadersRay,
         ShadersConstructiveSolidGeometry,
@@ -180,41 +172,25 @@
         /**
          * DOC_TBA
          */
-<<<<<<< HEAD
-        this.outerMaterial = t.outerMaterial || Material.fromId(undefined, 'Color');
-=======
         this.outerMaterial = (typeof t.outerMaterial !== 'undefined') ? t.outerMaterial : Material.fromId(undefined, Material.ColorId);
->>>>>>> b76f923e
         this._outerMaterial = undefined;
 
         /**
          * DOC_TBA
          */
-<<<<<<< HEAD
-        this.innerMaterial = t.innerMaterial || Material.fromId(undefined, 'Color');
-=======
         this.innerMaterial = (typeof t.innerMaterial !== 'undefined') ? t.innerMaterial : Material.fromId(undefined, Material.ColorId);
->>>>>>> b76f923e
         this._innerMaterial = undefined;
 
         /**
          * DOC_TBA
          */
-<<<<<<< HEAD
-        this.capMaterial = t.capMaterial || Material.fromId(undefined, 'Color');
-=======
         this.capMaterial = (typeof t.capMaterial !== 'undefined') ? t.capMaterial : Material.fromId(undefined, Material.ColorId);
->>>>>>> b76f923e
         this._capMaterial = undefined;
 
         /**
          * DOC_TBA
          */
-<<<<<<< HEAD
-        this.silhouetteMaterial = t.silhouetteMaterial || Material.fromId(undefined, 'Color');
-=======
         this.silhouetteMaterial = (typeof t.silhouetteMaterial !== 'undefined') ? t.silhouetteMaterial : Material.fromId(undefined, Material.ColorId);
->>>>>>> b76f923e
         this._silhouetteMaterial = undefined;
 
         /**
@@ -315,30 +291,6 @@
     ComplexConicSensorVolume.prototype._combineMaterials = function() {
         // On older/mobile hardware, we could do one pass per material to avoid
         // going over the maximum uniform limit
-<<<<<<< HEAD
-        return combineMaterials({
-            material : this.outerMaterial,
-            sourceTransform : function(source) {
-                return source.replace(new RegExp('agi_getMaterial', 'g'), 'agi_getOuterMaterial');
-            }
-        },
-        {
-            material : this.innerMaterial,
-            sourceTransform : function(source) {
-                return source.replace(new RegExp('agi_getMaterial', 'g'), 'agi_getInnerMaterial');
-            }
-        },
-        {
-            material : this.capMaterial,
-            sourceTransform : function(source) {
-                return source.replace(new RegExp('agi_getMaterial', 'g'), 'agi_getCapMaterial');
-            }
-        },
-        {
-            material : this.silhouetteMaterial,
-            sourceTransform : function(source) {
-                return source.replace(new RegExp('agi_getMaterial', 'g'), 'agi_getSilhouetteMaterial');
-=======
 
         this.outerMaterial.shaderSource = this.outerMaterial.shaderSource.replace(/agi_getMaterial/g, 'agi_getOuterMaterial');
         this.innerMaterial.shaderSource = this.innerMaterial.shaderSource.replace(/agi_getMaterial/g, 'agi_getInnerMaterial');
@@ -362,7 +314,6 @@
                     }
                     combinedUniforms[newUniformName] = materialUniforms[uniformName];
                 }
->>>>>>> b76f923e
             }
             concatenatedSource += materialSource;
         }
@@ -413,17 +364,10 @@
                 (!this._capMaterial || (this._capMaterial !== this.capMaterial)) ||
                 (!this._silhouetteMaterial || (this._silhouetteMaterial !== this.silhouetteMaterial))) {
 
-<<<<<<< HEAD
-                this._outerMaterial = this.outerMaterial || Material.fromId(context, 'Color');
-                this._innerMaterial = this.innerMaterial || Material.fromId(context, 'Color');
-                this._capMaterial = this.capMaterial || Material.fromId(context, 'Color');
-                this._silhouetteMaterial = this.silhouetteMaterial || Material.fromId(context, 'Color');
-=======
                 this._outerMaterial = (typeof this.outerMaterial !== 'undefined') ? this.outerMaterial : Material.fromId(context, Material.ColorId);
                 this._innerMaterial = (typeof this.innerMaterial !== 'undefined') ? this.innerMaterial : Material.fromId(context, Material.ColorId);
                 this._capMaterial = (typeof this.capMaterial !== 'undefined') ? this.capMaterial : Material.fromId(context, Material.ColorId);
                 this._silhouetteMaterial = (typeof this.silhouetteMaterial !== 'undefined') ? this.silhouetteMaterial : Material.fromId(context, Material.ColorId);
->>>>>>> b76f923e
 
                 var material = this._combineMaterials();
                 this._drawUniforms = combine([this._uniforms, material._uniforms], false, false);
