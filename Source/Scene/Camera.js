/*global define*/
define([
        '../Core/Cartesian2',
        '../Core/Cartesian3',
        '../Core/Cartesian4',
        '../Core/Cartographic',
        '../Core/defaultValue',
        '../Core/defined',
        '../Core/defineProperties',
        '../Core/deprecationWarning',
        '../Core/DeveloperError',
        '../Core/EasingFunction',
        '../Core/Ellipsoid',
        '../Core/EllipsoidGeodesic',
        '../Core/Event',
        '../Core/HeadingPitchRange',
        '../Core/IntersectionTests',
        '../Core/Math',
        '../Core/Matrix3',
        '../Core/Matrix4',
        '../Core/Quaternion',
        '../Core/Ray',
        '../Core/Rectangle',
        '../Core/Transforms',
        './CameraFlightPath',
        './PerspectiveFrustum',
        './SceneMode'
    ], function(
        Cartesian2,
        Cartesian3,
        Cartesian4,
        Cartographic,
        defaultValue,
        defined,
        defineProperties,
        deprecationWarning,
        DeveloperError,
        EasingFunction,
        Ellipsoid,
        EllipsoidGeodesic,
        Event,
        HeadingPitchRange,
        IntersectionTests,
        CesiumMath,
        Matrix3,
        Matrix4,
        Quaternion,
        Ray,
        Rectangle,
        Transforms,
        CameraFlightPath,
        PerspectiveFrustum,
        SceneMode) {
    "use strict";

    /**
     * The camera is defined by a position, orientation, and view frustum.
     * <br /><br />
     * The orientation forms an orthonormal basis with a view, up and right = view x up unit vectors.
     * <br /><br />
     * The viewing frustum is defined by 6 planes.
     * Each plane is represented by a {@link Cartesian4} object, where the x, y, and z components
     * define the unit vector normal to the plane, and the w component is the distance of the
     * plane from the origin/camera position.
     *
     * @alias Camera
     *
     * @constructor
     *
     * @param {Scene} scene The scene.
     *
     * @demo {@link http://cesiumjs.org/Cesium/Apps/Sandcastle/index.html?src=Camera.html|Cesium Sandcastle Camera Demo}
     * @demo {@link http://cesiumjs.org/Cesium/Apps/Sandcastle/index.html?src=Camera%20Tutorial.html">Sandcastle Example</a> from the <a href="http://cesiumjs.org/2013/02/13/Cesium-Camera-Tutorial/|Camera Tutorial}
     *
     * @example
     * // Create a camera looking down the negative z-axis, positioned at the origin,
     * // with a field of view of 60 degrees, and 1:1 aspect ratio.
     * var camera = new Cesium.Camera(scene);
     * camera.position = new Cesium.Cartesian3();
     * camera.direction = Cesium.Cartesian3.negate(Cesium.Cartesian3.UNIT_Z, new Cesium.Cartesian3());
     * camera.up = Cesium.Cartesian3.clone(Cesium.Cartesian3.UNIT_Y);
     * camera.frustum.fov = Cesium.Math.PI_OVER_THREE;
     * camera.frustum.near = 1.0;
     * camera.frustum.far = 2.0;
     */
    var Camera = function(scene) {
        //>>includeStart('debug', pragmas.debug);
        if (!defined(scene)) {
            throw new DeveloperError('scene is required.');
        }
        //>>includeEnd('debug');
        this._scene = scene;

        this._transform = Matrix4.clone(Matrix4.IDENTITY);
        this._invTransform = Matrix4.clone(Matrix4.IDENTITY);
        this._actualTransform = Matrix4.clone(Matrix4.IDENTITY);
        this._actualInvTransform = Matrix4.clone(Matrix4.IDENTITY);
        this._transformChanged = false;

        /**
         * The position of the camera.
         *
         * @type {Cartesian3}
         */
        this.position = new Cartesian3();
        this._position = new Cartesian3();
        this._positionWC = new Cartesian3();
        this._positionCartographic = new Cartographic();

        /**
         * The view direction of the camera.
         *
         * @type {Cartesian3}
         */
        this.direction = new Cartesian3();
        this._direction = new Cartesian3();
        this._directionWC = new Cartesian3();

        /**
         * The up direction of the camera.
         *
         * @type {Cartesian3}
         */
        this.up = new Cartesian3();
        this._up = new Cartesian3();
        this._upWC = new Cartesian3();

        /**
         * The right direction of the camera.
         *
         * @type {Cartesian3}
         */
        this.right = new Cartesian3();
        this._right = new Cartesian3();
        this._rightWC = new Cartesian3();

        /**
         * The region of space in view.
         *
         * @type {Frustum}
         * @default PerspectiveFrustum()
         *
         * @see PerspectiveFrustum
         * @see PerspectiveOffCenterFrustum
         * @see OrthographicFrustum
         */
        this.frustum = new PerspectiveFrustum();
        this.frustum.aspectRatio = scene.drawingBufferWidth / scene.drawingBufferHeight;
        this.frustum.fov = CesiumMath.toRadians(60.0);

        /**
         * The default amount to move the camera when an argument is not
         * provided to the move methods.
         * @type {Number}
         * @default 100000.0;
         */
        this.defaultMoveAmount = 100000.0;
        /**
         * The default amount to rotate the camera when an argument is not
         * provided to the look methods.
         * @type {Number}
         * @default Math.PI / 60.0
         */
        this.defaultLookAmount = Math.PI / 60.0;
        /**
         * The default amount to rotate the camera when an argument is not
         * provided to the rotate methods.
         * @type {Number}
         * @default Math.PI / 3600.0
         */
        this.defaultRotateAmount = Math.PI / 3600.0;
        /**
         * The default amount to move the camera when an argument is not
         * provided to the zoom methods.
         * @type {Number}
         * @default 100000.0;
         */
        this.defaultZoomAmount = 100000.0;
        /**
         * If set, the camera will not be able to rotate past this axis in either direction.
         * @type {Cartesian3}
         * @default undefined
         */
        this.constrainedAxis = undefined;
        /**
         * The factor multiplied by the the map size used to determine where to clamp the camera position
         * when translating across the surface. The default is 1.5. Only valid for 2D and Columbus view.
         * @type {Number}
         * @default 1.5
         */
        this.maximumTranslateFactor = 1.5;
        /**
         * The factor multiplied by the the map size used to determine where to clamp the camera position
         * when zooming out from the surface. The default is 2.5. Only valid for 2D.
         * @type {Number}
         * @default 2.5
         */
        this.maximumZoomFactor = 2.5;

        this._moveStart = new Event();
        this._moveEnd = new Event();

        this._viewMatrix = new Matrix4();
        this._invViewMatrix = new Matrix4();
        updateViewMatrix(this);

        this._mode = SceneMode.SCENE3D;
        this._modeChanged = true;
        var projection = scene.mapProjection;
        this._projection = projection;
        this._maxCoord = projection.project(new Cartographic(Math.PI, CesiumMath.PI_OVER_TWO));
        this._max2Dfrustum = undefined;

        // set default view
        rectangleCameraPosition3D(this, Camera.DEFAULT_VIEW_RECTANGLE, this.position, true);

        var mag = Cartesian3.magnitude(this.position);
        mag += mag * Camera.DEFAULT_VIEW_FACTOR;
        Cartesian3.normalize(this.position, this.position);
        Cartesian3.multiplyByScalar(this.position, mag, this.position);
    };

    /**
     * @private
     */
    Camera.TRANSFORM_2D = new Matrix4(
        0.0, 0.0, 1.0, 0.0,
        1.0, 0.0, 0.0, 0.0,
        0.0, 1.0, 0.0, 0.0,
        0.0, 0.0, 0.0, 1.0);

    /**
     * @private
     */
    Camera.TRANSFORM_2D_INVERSE = Matrix4.inverseTransformation(Camera.TRANSFORM_2D, new Matrix4());

    /**
     * The default extent the camera will view on creation.
     * @type Rectangle
     */
    Camera.DEFAULT_VIEW_RECTANGLE = Rectangle.fromDegrees(-95.0, -20.0, -70.0, 90.0);

    /**
     * A scalar to multiply to the camera position and add it back after setting the camera to view the rectangle.
     * A value of zero means the camera will view the entire {@link Camera#DEFAULT_VIEW_RECTANGLE}, a value greater than zero
     * will move it further away from the extent, and a value less than zero will move it close to the extent.
     * @type Number
     */
    Camera.DEFAULT_VIEW_FACTOR = 0.5;

    function updateViewMatrix(camera) {
        var r = camera._right;
        var u = camera._up;
        var d = camera._direction;
        var e = camera._position;

        var viewMatrix = camera._viewMatrix;
        viewMatrix[0] = r.x;
        viewMatrix[1] = u.x;
        viewMatrix[2] = -d.x;
        viewMatrix[3] = 0.0;
        viewMatrix[4] = r.y;
        viewMatrix[5] = u.y;
        viewMatrix[6] = -d.y;
        viewMatrix[7] = 0.0;
        viewMatrix[8] = r.z;
        viewMatrix[9] = u.z;
        viewMatrix[10] = -d.z;
        viewMatrix[11] = 0.0;
        viewMatrix[12] = -Cartesian3.dot(r, e);
        viewMatrix[13] = -Cartesian3.dot(u, e);
        viewMatrix[14] = Cartesian3.dot(d, e);
        viewMatrix[15] = 1.0;

        Matrix4.multiply(viewMatrix, camera._actualInvTransform, camera._viewMatrix);
        Matrix4.inverseTransformation(camera._viewMatrix, camera._invViewMatrix);
    }

    var scratchCartographic = new Cartographic();
    var scratchCartesian3Projection = new Cartesian3();
    var scratchCartesian3 = new Cartesian3();
    var scratchCartesian4Origin = new Cartesian4();
    var scratchCartesian4NewOrigin = new Cartesian4();
    var scratchCartesian4NewXAxis = new Cartesian4();
    var scratchCartesian4NewYAxis = new Cartesian4();
    var scratchCartesian4NewZAxis = new Cartesian4();

    function convertTransformForColumbusView(camera) {
        var projection = camera._projection;
        var ellipsoid = projection.ellipsoid;

        var origin = Matrix4.getColumn(camera._transform, 3, scratchCartesian4Origin);
        var cartographic = ellipsoid.cartesianToCartographic(origin, scratchCartographic);

        var projectedPosition = projection.project(cartographic, scratchCartesian3Projection);
        var newOrigin = scratchCartesian4NewOrigin;
        newOrigin.x = projectedPosition.z;
        newOrigin.y = projectedPosition.x;
        newOrigin.z = projectedPosition.y;
        newOrigin.w = 1.0;

        var xAxis = Cartesian4.add(Matrix4.getColumn(camera._transform, 0, scratchCartesian3), origin, scratchCartesian3);
        ellipsoid.cartesianToCartographic(xAxis, cartographic);

        projection.project(cartographic, projectedPosition);
        var newXAxis = scratchCartesian4NewXAxis;
        newXAxis.x = projectedPosition.z;
        newXAxis.y = projectedPosition.x;
        newXAxis.z = projectedPosition.y;
        newXAxis.w = 0.0;

        Cartesian3.subtract(newXAxis, newOrigin, newXAxis);

        var yAxis = Cartesian4.add(Matrix4.getColumn(camera._transform, 1, scratchCartesian3), origin, scratchCartesian3);
        ellipsoid.cartesianToCartographic(yAxis, cartographic);

        projection.project(cartographic, projectedPosition);
        var newYAxis = scratchCartesian4NewYAxis;
        newYAxis.x = projectedPosition.z;
        newYAxis.y = projectedPosition.x;
        newYAxis.z = projectedPosition.y;
        newYAxis.w = 0.0;

        Cartesian3.subtract(newYAxis, newOrigin, newYAxis);

        var newZAxis = scratchCartesian4NewZAxis;
        Cartesian3.cross(newXAxis, newYAxis, newZAxis);
        Cartesian3.normalize(newZAxis, newZAxis);
        Cartesian3.cross(newYAxis, newZAxis, newXAxis);
        Cartesian3.normalize(newXAxis, newXAxis);
        Cartesian3.cross(newZAxis, newXAxis, newYAxis);
        Cartesian3.normalize(newYAxis, newYAxis);

        Matrix4.setColumn(camera._actualTransform, 0, newXAxis, camera._actualTransform);
        Matrix4.setColumn(camera._actualTransform, 1, newYAxis, camera._actualTransform);
        Matrix4.setColumn(camera._actualTransform, 2, newZAxis, camera._actualTransform);
        Matrix4.setColumn(camera._actualTransform, 3, newOrigin, camera._actualTransform);
    }

    function convertTransformFor2D(camera) {
        var projection = camera._projection;
        var ellipsoid = projection.ellipsoid;

        var origin = Matrix4.getColumn(camera._transform, 3, scratchCartesian4Origin);
        var cartographic = ellipsoid.cartesianToCartographic(origin, scratchCartographic);

        var projectedPosition = projection.project(cartographic, scratchCartesian3Projection);
        var newOrigin = scratchCartesian4NewOrigin;
        newOrigin.x = projectedPosition.z;
        newOrigin.y = projectedPosition.x;
        newOrigin.z = projectedPosition.y;
        newOrigin.w = 1.0;

        var newZAxis = Cartesian4.clone(Cartesian4.UNIT_X, scratchCartesian4NewZAxis);

        var xAxis = Cartesian4.add(Matrix4.getColumn(camera._transform, 0, scratchCartesian3), origin, scratchCartesian3);
        ellipsoid.cartesianToCartographic(xAxis, cartographic);

        projection.project(cartographic, projectedPosition);
        var newXAxis = scratchCartesian4NewXAxis;
        newXAxis.x = projectedPosition.z;
        newXAxis.y = projectedPosition.x;
        newXAxis.z = projectedPosition.y;
        newXAxis.w = 0.0;

        Cartesian3.subtract(newXAxis, newOrigin, newXAxis);
        newXAxis.x = 0.0;

        var newYAxis = scratchCartesian4NewYAxis;
        if (Cartesian3.magnitudeSquared(newXAxis) > CesiumMath.EPSILON10) {
            Cartesian3.cross(newZAxis, newXAxis, newYAxis);
        } else {
            var yAxis = Cartesian4.add(Matrix4.getColumn(camera._transform, 1, scratchCartesian3), origin, scratchCartesian3);
            ellipsoid.cartesianToCartographic(yAxis, cartographic);

            projection.project(cartographic, projectedPosition);
            newYAxis.x = projectedPosition.z;
            newYAxis.y = projectedPosition.x;
            newYAxis.z = projectedPosition.y;
            newYAxis.w = 0.0;

            Cartesian3.subtract(newYAxis, newOrigin, newYAxis);
            newYAxis.x = 0.0;

            if (Cartesian3.magnitudeSquared(newYAxis) < CesiumMath.EPSILON10) {
                Cartesian4.clone(Cartesian4.UNIT_Y, newXAxis);
                Cartesian4.clone(Cartesian4.UNIT_Z, newYAxis);
            }
        }

        Cartesian3.cross(newYAxis, newZAxis, newXAxis);
        Cartesian3.normalize(newXAxis, newXAxis);
        Cartesian3.cross(newZAxis, newXAxis, newYAxis);
        Cartesian3.normalize(newYAxis, newYAxis);

        Matrix4.setColumn(camera._actualTransform, 0, newXAxis, camera._actualTransform);
        Matrix4.setColumn(camera._actualTransform, 1, newYAxis, camera._actualTransform);
        Matrix4.setColumn(camera._actualTransform, 2, newZAxis, camera._actualTransform);
        Matrix4.setColumn(camera._actualTransform, 3, newOrigin, camera._actualTransform);
    }

    var scratchCartesian = new Cartesian3();

    function updateMembers(camera) {
        var mode = camera._mode;

        var heightChanged = false;
        var height = 0.0;
        if (mode === SceneMode.SCENE2D) {
            height = camera.frustum.right - camera.frustum.left;
            heightChanged = height !== camera._positionCartographic.height;
        }

        var position = camera._position;
        var positionChanged = !Cartesian3.equals(position, camera.position) || heightChanged;
        if (positionChanged) {
            position = Cartesian3.clone(camera.position, camera._position);
        }

        var direction = camera._direction;
        var directionChanged = !Cartesian3.equals(direction, camera.direction);
        if (directionChanged) {
            direction = Cartesian3.clone(camera.direction, camera._direction);
        }

        var up = camera._up;
        var upChanged = !Cartesian3.equals(up, camera.up);
        if (upChanged) {
            up = Cartesian3.clone(camera.up, camera._up);
        }

        var right = camera._right;
        var rightChanged = !Cartesian3.equals(right, camera.right);
        if (rightChanged) {
            right = Cartesian3.clone(camera.right, camera._right);
        }

        var transformChanged = camera._transformChanged || camera._modeChanged;
        camera._transformChanged = false;

        if (transformChanged) {
            Matrix4.inverseTransformation(camera._transform, camera._invTransform);

            if (camera._mode === SceneMode.COLUMBUS_VIEW || camera._mode === SceneMode.SCENE2D) {
                if (Matrix4.equals(Matrix4.IDENTITY, camera._transform)) {
                    Matrix4.clone(Camera.TRANSFORM_2D, camera._actualTransform);
                } else if (camera._mode === SceneMode.COLUMBUS_VIEW) {
                    convertTransformForColumbusView(camera);
                } else {
                    convertTransformFor2D(camera);
                }
            } else {
                Matrix4.clone(camera._transform, camera._actualTransform);
            }

            Matrix4.inverseTransformation(camera._actualTransform, camera._actualInvTransform);

            camera._modeChanged = false;
        }

        var transform = camera._actualTransform;

        if (positionChanged || transformChanged) {
            camera._positionWC = Matrix4.multiplyByPoint(transform, position, camera._positionWC);

            // Compute the Cartographic position of the camera.
            if (mode === SceneMode.SCENE3D || mode === SceneMode.MORPHING) {
                camera._positionCartographic = camera._projection.ellipsoid.cartesianToCartographic(camera._positionWC, camera._positionCartographic);
            } else {
                // The camera position is expressed in the 2D coordinate system where the Y axis is to the East,
                // the Z axis is to the North, and the X axis is out of the map.  Express them instead in the ENU axes where
                // X is to the East, Y is to the North, and Z is out of the local horizontal plane.
                var positionENU = scratchCartesian;
                positionENU.x = camera._positionWC.y;
                positionENU.y = camera._positionWC.z;
                positionENU.z = camera._positionWC.x;

                // In 2D, the camera height is always 12.7 million meters.
                // The apparent height is equal to half the frustum width.
                if (mode === SceneMode.SCENE2D) {
                    positionENU.z = height;
                }

                camera._projection.unproject(positionENU, camera._positionCartographic);
            }
        }

        if (directionChanged || upChanged || rightChanged) {
            var det = Cartesian3.dot(direction, Cartesian3.cross(up, right, scratchCartesian));
            if (Math.abs(1.0 - det) > CesiumMath.EPSILON2) {
                //orthonormalize axes
                direction = Cartesian3.normalize(direction, camera._direction);
                Cartesian3.clone(direction, camera.direction);

                var invUpMag = 1.0 / Cartesian3.magnitudeSquared(up);
                var scalar = Cartesian3.dot(up, direction) * invUpMag;
                var w0 = Cartesian3.multiplyByScalar(direction, scalar, scratchCartesian);
                up = Cartesian3.normalize(Cartesian3.subtract(up, w0, camera._up), camera._up);
                Cartesian3.clone(up, camera.up);

                right = Cartesian3.cross(direction, up, camera._right);
                Cartesian3.clone(right, camera.right);
            }
        }

        if (directionChanged || transformChanged) {
            camera._directionWC = Matrix4.multiplyByPointAsVector(transform, direction, camera._directionWC);
        }

        if (upChanged || transformChanged) {
            camera._upWC = Matrix4.multiplyByPointAsVector(transform, up, camera._upWC);
        }

        if (rightChanged || transformChanged) {
            camera._rightWC = Matrix4.multiplyByPointAsVector(transform, right, camera._rightWC);
        }

        if (positionChanged || directionChanged || upChanged || rightChanged || transformChanged) {
            updateViewMatrix(camera);
        }
    }

    function getHeading(direction, up) {
        var heading;
        if (!CesiumMath.equalsEpsilon(Math.abs(direction.z), 1.0, CesiumMath.EPSILON3)) {
            heading = Math.atan2(direction.y, direction.x) - CesiumMath.PI_OVER_TWO;
        } else {
            heading = Math.atan2(up.y, up.x) - CesiumMath.PI_OVER_TWO;
        }

        return CesiumMath.TWO_PI - CesiumMath.zeroToTwoPi(heading);
    }

    function getPitch(direction) {
        return CesiumMath.PI_OVER_TWO - CesiumMath.acosClamped(direction.z);
    }

    function getRoll(direction, up, right) {
        var roll = 0.0;
        if (!CesiumMath.equalsEpsilon(Math.abs(direction.z), 1.0, CesiumMath.EPSILON3)) {
            roll = Math.atan2(-right.z, up.z);
            roll = CesiumMath.zeroToTwoPi(roll + CesiumMath.TWO_PI);
        }

        return roll;
    }

    var scratchHPRMatrix1 = new Matrix4();
    var scratchHPRMatrix2 = new Matrix4();

    defineProperties(Camera.prototype, {
        /**
         * Gets the camera's reference frame. The inverse of this transformation is appended to the view matrix.
         * @memberof Camera.prototype
         *
         * @type {Matrix4}
         * @readonly
         *
         * @default {@link Matrix4.IDENTITY}
         */
        transform : {
            get : function() {
                return this._transform;
            }
        },

        /**
         * Gets the inverse camera transform.
         * @memberof Camera.prototype
         *
         * @type {Matrix4}
         * @readonly
         *
         * @default {@link Matrix4.IDENTITY}
         */
        inverseTransform : {
            get : function() {
                updateMembers(this);
                return this._invTransform;
            }
        },

        /**
         * Gets the view matrix.
         * @memberof Camera.prototype
         *
         * @type {Matrix4}
         * @readonly
         *
         * @see Camera#inverseViewMatrix
         */
        viewMatrix : {
            get : function() {
                updateMembers(this);
                return this._viewMatrix;
            }
        },

        /**
         * Gets the inverse view matrix.
         * @memberof Camera.prototype
         *
         * @type {Matrix4}
         * @readonly
         *
         * @see Camera#viewMatrix
         */
        inverseViewMatrix : {
            get : function() {
                updateMembers(this);
                return this._invViewMatrix;
            }
        },

        /**
         * Gets the {@link Cartographic} position of the camera, with longitude and latitude
         * expressed in radians and height in meters.  In 2D and Columbus View, it is possible
         * for the returned longitude and latitude to be outside the range of valid longitudes
         * and latitudes when the camera is outside the map.
         * @memberof Camera.prototype
         *
         * @type {Cartographic}
         */
        positionCartographic : {
            get : function() {
                updateMembers(this);
                return this._positionCartographic;
            }
        },

        /**
         * Gets the position of the camera in world coordinates.
         * @memberof Camera.prototype
         *
         * @type {Cartesian3}
         * @readonly
         */
        positionWC : {
            get : function() {
                updateMembers(this);
                return this._positionWC;
            }
        },

        /**
         * Gets the view direction of the camera in world coordinates.
         * @memberof Camera.prototype
         *
         * @type {Cartesian3}
         * @readonly
         */
        directionWC : {
            get : function() {
                updateMembers(this);
                return this._directionWC;
            }
        },

        /**
         * Gets the up direction of the camera in world coordinates.
         * @memberof Camera.prototype
         *
         * @type {Cartesian3}
         * @readonly
         */
        upWC : {
            get : function() {
                updateMembers(this);
                return this._upWC;
            }
        },

        /**
         * Gets the right direction of the camera in world coordinates.
         * @memberof Camera.prototype
         *
         * @type {Cartesian3}
         * @readonly
         */
        rightWC : {
            get : function() {
                updateMembers(this);
                return this._rightWC;
            }
        },

        /**
         * Gets the camera heading in radians.
         * @memberof Camera.prototype
         *
         * @type {Number}
         * @readonly
         */
        heading : {
            get : function () {
                if (this._mode !== SceneMode.MORPHING) {
                    var origin = this.positionWC;
                    var ellipsoid = this._projection.ellipsoid;

                    var oldTransform = Matrix4.clone(this._transform, scratchHPRMatrix1);
                    var transform = Transforms.eastNorthUpToFixedFrame(this.positionWC, ellipsoid, scratchHPRMatrix2);
                    this._setTransform(transform);

                    var heading = getHeading(this.direction, this.up);

                    this._setTransform(oldTransform);

                    return heading;
                }

                return undefined;
            }
        },

        /**
         * Gets the camera pitch in radians.
         * @memberof Camera.prototype
         *
         * @type {Number}
         * @readonly
         */
        pitch : {
            get : function() {
                if (this._mode !== SceneMode.MORPHING) {
                    var origin = this.positionWC;
                    var ellipsoid = this._projection.ellipsoid;

                    var oldTransform = Matrix4.clone(this._transform, scratchHPRMatrix1);
                    var transform = Transforms.eastNorthUpToFixedFrame(this.positionWC, ellipsoid, scratchHPRMatrix2);
                    this._setTransform(transform);

                    var pitch = getPitch(this.direction);

                    this._setTransform(oldTransform);

                    return pitch;
                }

                return undefined;
            }
        },

        /**
         * Gets the camera roll in radians.
         * @memberof Camera.prototype
         *
         * @type {Number}
         * @readonly
         */
        roll : {
            get : function() {
                if (this._mode !== SceneMode.MORPHING) {
                    var origin = this.positionWC;
                    var ellipsoid = this._projection.ellipsoid;

                    var oldTransform = Matrix4.clone(this._transform, scratchHPRMatrix1);
                    var transform = Transforms.eastNorthUpToFixedFrame(this.positionWC, ellipsoid, scratchHPRMatrix2);
                    this._setTransform(transform);

                    var roll = getRoll(this.direction, this.up, this.right);

                    this._setTransform(oldTransform);

                    return roll;
                }

                return undefined;
            }
        },

        /**
         * Gets the event that will be raised at when the camera starts to move.
         * @memberof Camera.prototype
         * @type {Event}
         * @readonly
         */
        moveStart : {
            get : function() {
                return this._moveStart;
            }
        },

        /**
         * Gets the event that will be raised at when the camera has stopped moving.
         * @memberof Camera.prototype
         * @type {Event}
         * @readonly
         */
        moveEnd : {
            get : function() {
                return this._moveEnd;
            }
        }
    });

    /**
     * @private
     */
    Camera.prototype.update = function(mode) {
        //>>includeStart('debug', pragmas.debug);
        if (!defined(mode)) {
            throw new DeveloperError('mode is required.');
        }
        //>>includeEnd('debug');

        var updateFrustum = false;
        if (mode !== this._mode) {
            this._mode = mode;
            this._modeChanged = mode !== SceneMode.MORPHING;
            updateFrustum = this._mode === SceneMode.SCENE2D;
        }

        if (updateFrustum) {
            var frustum = this._max2Dfrustum = this.frustum.clone();

            //>>includeStart('debug', pragmas.debug);
            if (!defined(frustum.left) || !defined(frustum.right) ||
               !defined(frustum.top) || !defined(frustum.bottom)) {
                throw new DeveloperError('The camera frustum is expected to be orthographic for 2D camera control.');
            }
            //>>includeEnd('debug');

            var maxZoomOut = 2.0;
            var ratio = frustum.top / frustum.right;
            frustum.right = this._maxCoord.x * maxZoomOut;
            frustum.left = -frustum.right;
            frustum.top = ratio * frustum.right;
            frustum.bottom = -frustum.top;
        }
    };

    var setTransformPosition = new Cartesian3();
    var setTransformUp = new Cartesian3();
    var setTransformDirection = new Cartesian3();

    Camera.prototype._setTransform = function(transform) {
        var position = Cartesian3.clone(this.positionWC, setTransformPosition);
        var up = Cartesian3.clone(this.upWC, setTransformUp);
        var direction = Cartesian3.clone(this.directionWC, setTransformDirection);

        Matrix4.clone(transform, this._transform);
        this._transformChanged = true;
        updateMembers(this);
        var inverse = this._actualInvTransform;

        Matrix4.multiplyByPoint(inverse, position, this.position);
        Matrix4.multiplyByPointAsVector(inverse, direction, this.direction);
        Matrix4.multiplyByPointAsVector(inverse, up, this.up);
        Cartesian3.cross(this.direction, this.up, this.right);

        updateMembers(this);
    };

    var scratchSetViewCartesian = new Cartesian3();
    var scratchSetViewTransform1 = new Matrix4();
    var scratchSetViewTransform2 = new Matrix4();
    var scratchSetViewQuaternion = new Quaternion();
    var scratchSetViewMatrix3 = new Matrix3();
    var scratchSetViewCartographic = new Cartographic();

    function setView3D(camera, position, heading, pitch, roll) {
        var currentTransform = Matrix4.clone(camera.transform, scratchSetViewTransform1);
        var localTransform = Transforms.eastNorthUpToFixedFrame(position, camera._projection.ellipsoid, scratchSetViewTransform2);
        camera._setTransform(localTransform);

        Cartesian3.clone(Cartesian3.ZERO, camera.position);

        var rotQuat = Quaternion.fromHeadingPitchRoll(heading - CesiumMath.PI_OVER_TWO, pitch, roll, scratchSetViewQuaternion);
        var rotMat = Matrix3.fromQuaternion(rotQuat, scratchSetViewMatrix3);

        Matrix3.getColumn(rotMat, 0, camera.direction);
        Matrix3.getColumn(rotMat, 2, camera.up);
        Cartesian3.cross(camera.direction, camera.up, camera.right);

        camera._setTransform(currentTransform);
    }

    function setViewCV(camera, position, heading, pitch, roll, convert) {
        var currentTransform = Matrix4.clone(camera.transform, scratchSetViewTransform1);
        camera._setTransform(Matrix4.IDENTITY);

        if (!Cartesian3.equals(position, camera.positionWC)) {
            if (convert) {
                var projection = camera._projection;
                var cartographic = projection.ellipsoid.cartesianToCartographic(position, scratchSetViewCartographic);
                position = projection.project(cartographic, scratchSetViewCartesian);
            }
            Cartesian3.clone(position, camera.position);
        }

        var rotQuat = Quaternion.fromHeadingPitchRoll(heading - CesiumMath.PI_OVER_TWO, pitch, roll, scratchSetViewQuaternion);
        var rotMat = Matrix3.fromQuaternion(rotQuat, scratchSetViewMatrix3);

        Matrix3.getColumn(rotMat, 0, camera.direction);
        Matrix3.getColumn(rotMat, 2, camera.up);
        Cartesian3.cross(camera.direction, camera.up, camera.right);

        camera._setTransform(currentTransform);
    }

    function setView2D(camera, position, heading, convert) {
        var pitch = -CesiumMath.PI_OVER_TWO;
        var roll = 0.0;

        var currentTransform = Matrix4.clone(camera.transform, scratchSetViewTransform1);
        camera._setTransform(Matrix4.IDENTITY);

        if (!Cartesian3.equals(position, camera.positionWC)) {
            if (convert) {
                var projection = camera._projection;
                var cartographic = projection.ellipsoid.cartesianToCartographic(position, scratchSetViewCartographic);
                position = projection.project(cartographic, scratchSetViewCartesian);
            }

            Cartesian2.clone(position, camera.position);

            var newLeft = -position.z * 0.5;
            var newRight = -newLeft;

            var frustum = camera.frustum;
            if (newRight > newLeft) {
                var ratio = frustum.top / frustum.right;
                frustum.right = newRight;
                frustum.left = newLeft;
                frustum.top = frustum.right * ratio;
                frustum.bottom = -frustum.top;
            }
        }

        var rotQuat = Quaternion.fromHeadingPitchRoll(heading - CesiumMath.PI_OVER_TWO, pitch, roll, scratchSetViewQuaternion);
        var rotMat = Matrix3.fromQuaternion(rotQuat, scratchSetViewMatrix3);

        Matrix3.getColumn(rotMat, 2, camera.up);
        Cartesian3.cross(camera.direction, camera.up, camera.right);

        camera._setTransform(currentTransform);
    }

    var scratchToHPRDirection = new Cartesian3();
    var scratchToHPRUp = new Cartesian3();
    var scratchToHPRRight = new Cartesian3();

    function directionUpToHeadingPitchRoll(camera, position, orientation, result) {
        var direction = Cartesian3.clone(orientation.direction, scratchToHPRDirection);
        var up = Cartesian3.clone(orientation.up, scratchToHPRUp);

        if (camera._scene.mode === SceneMode.SCENE3D) {
            var ellipsoid = camera._projection.ellipsoid;
            var transform = Transforms.eastNorthUpToFixedFrame(position, ellipsoid, scratchHPRMatrix1);
            var invTransform = Matrix4.inverseTransformation(transform, scratchHPRMatrix2);

            Matrix4.multiplyByPointAsVector(invTransform, direction, direction);
            Matrix4.multiplyByPointAsVector(invTransform, up, up);
        }

        var right = Cartesian3.cross(direction, up, scratchToHPRRight);

        result.heading = getHeading(direction, up);
        result.pitch = getPitch(direction);
        result.roll = getRoll(direction, up, right);

        return result;
    }

    var scratchSetViewOptions = {
        destination : undefined,
        orientation : {
            direction : undefined,
            up : undefined,
            heading : undefined,
            pitch : undefined,
            roll : undefined
        },
        endTransform : undefined
    };

    /**
     * Sets the camera position, orientation and transform.
     *
     * @param {Object} options Object with the following properties:
     * @param {Cartesian3|Rectangle} [options.destination] The final position of the camera in WGS84 (world) coordinates or a rectangle that would be visible from a top-down view.
     * @param {Object} [options.orientation] An object that contains either direction and up properties or heading, pith and roll properties. By default, the direction will point
     * towards the center of the frame in 3D and in the negative z direction in Columbus view or 2D. The up direction will point towards local north in 3D and in the positive
     * y direction in Columbus view or 2D.
     * @param {Matrix4} [options.endTransform] Transform matrix representing the reference frame of the camera.
     *
     * @example
     * // 1. Set position with a top-down view
     * viewer.camera.setView({
     *     destination : Cesium.Cartesian3.fromDegrees(-117.16, 32.71, 15000.0)
     * });
     *
     * // 2 Set view with heading, pitch and roll
     * viewer.camera.setView({
     *     destination : cartesianPosition,
     *     orientation: {
     *         heading : Cesium.Math.toRadians(90.0), // east, default value is 0.0 (north)
     *         pitch : Cesium.Math.toRadians(-90),    // default value (looking down)
     *         roll : 0.0                             // default value
     *     }
     * });
     *
     * // 3. Change heading, pitch and roll with the camera position remaining the same.
     * viewer.camera.setView({
     *     orientation: {
     *         heading : Cesium.Math.toRadians(90.0), // east, default value is 0.0 (north)
     *         pitch : Cesium.Math.toRadians(-90),    // default value (looking down)
     *         roll : 0.0                             // default value
     *     }
     * });
     *
     *
     * // 4. View rectangle with a top-down view
     * viewer.camera.setView({
     *     destination : Cesium.Rectangle.fromDegrees(west, south, east, north)
     * });
     *
     * // 5. Setposition with an orientation using unit vectors.
     * viewer.camera.setView({
     *     destination : Cesium.Cartesian3.fromDegrees(-122.19, 46.25, 5000.0),
     *     orientation : {
     *         direction : new Cesium.Cartesian3(-0.04231243104240401, -0.20123236049443421, -0.97862924300734),
     *         up : new Cesium.Cartesian3(-0.47934589305293746, -0.8553216253114552, 0.1966022179118339)
     *     }
     * });
     */
    Camera.prototype.setView = function(options) {
        options = defaultValue(options, defaultValue.EMPTY_OBJECT);
        var orientation = defaultValue(options.orientation, defaultValue.EMPTY_OBJECT);

        var newOptions = scratchSetViewOptions;
        var newOrientation = newOptions.orientation;

        if (defined(options.heading) || defined(options.pitch) || defined(options.roll)) {
            deprecationWarning('Camera.setView options', 'options.heading/pitch/roll has been moved to options.orientation.heading/pitch/roll.');
            newOrientation.heading = defaultValue(options.heading, this.heading);
            newOrientation.pitch = defaultValue(options.pitch, this.pitch);
            newOrientation.roll = defaultValue(options.roll, this.roll);
        } else {
            newOrientation.heading = orientation.heading;
            newOrientation.pitch = orientation.pitch;
            newOrientation.roll = orientation.roll;
            newOrientation.direction = orientation.direction;
            newOrientation.up = orientation.up;
        }

        if (defined(options.position)) {
            deprecationWarning('Camera.setView options', 'options.position has been renamed to options.destination.');
            options.destination = options.position;
        } else if (defined(options.positionCartographic)) {
            deprecationWarning('Camera.setView options', 'options.positionCartographic has been deprecated.  Convert to a Cartesian3 and use options.position instead.');
            var projection = this._projection;
            var ellipsoid = projection.ellipsoid;
            options.destination = ellipsoid.cartographicToCartesian(options.positionCartographic, scratchSetViewCartesian);
        } else {
            newOptions.destination = options.destination;
        }

        newOptions.endTransform = options.endTransform;

        options = newOptions;
        orientation = newOrientation;

        var mode = this._mode;
        if (mode === SceneMode.MORPHING) {
            return;
        }

        if (defined(options.endTransform)) {
            this._setTransform(options.endTransform);
        }

        var convert = true;
        var destination = defaultValue(options.destination, Cartesian3.clone(this.positionWC, scratchSetViewCartesian));
        if (defined(destination) && defined(destination.west)) {
            destination = this.getRectangleCameraCoordinates(destination, scratchSetViewCartesian);
            convert = false;
        }

        if (defined(orientation.direction)) {
            orientation = directionUpToHeadingPitchRoll(this, destination, orientation, scratchSetViewOptions.orientation);
        }

        var heading = defaultValue(orientation.heading, 0.0);
        var pitch = defaultValue(orientation.pitch, -CesiumMath.PI_OVER_TWO);
        var roll = defaultValue(orientation.roll, 0.0);

        if (mode === SceneMode.SCENE3D) {
            setView3D(this, destination, heading, pitch, roll);
        } else if (mode === SceneMode.SCENE2D) {
            setView2D(this, destination, heading, convert);
        } else {
            setViewCV(this, destination, heading, pitch, roll, convert);
        }
    };

    /**
     * Transform a vector or point from world coordinates to the camera's reference frame.
     *
     * @param {Cartesian4} cartesian The vector or point to transform.
     * @param {Cartesian4} [result] The object onto which to store the result.
     * @returns {Cartesian4} The transformed vector or point.
     */
    Camera.prototype.worldToCameraCoordinates = function(cartesian, result) {
        //>>includeStart('debug', pragmas.debug);
        if (!defined(cartesian)) {
            throw new DeveloperError('cartesian is required.');
        }
        //>>includeEnd('debug');

        if (!defined(result)){
            result = new Cartesian4();
        }
        updateMembers(this);
        return Matrix4.multiplyByVector(this._actualInvTransform, cartesian, result);
    };

    /**
     * Transform a point from world coordinates to the camera's reference frame.
     *
     * @param {Cartesian3} cartesian The point to transform.
     * @param {Cartesian3} [result] The object onto which to store the result.
     * @returns {Cartesian3} The transformed point.
     */
    Camera.prototype.worldToCameraCoordinatesPoint = function(cartesian, result) {
        //>>includeStart('debug', pragmas.debug);
        if (!defined(cartesian)) {
            throw new DeveloperError('cartesian is required.');
        }
        //>>includeEnd('debug');

        if (!defined(result)){
            result = new Cartesian3();
        }
        updateMembers(this);
        return Matrix4.multiplyByPoint(this._actualInvTransform, cartesian, result);
    };

    /**
     * Transform a vector from world coordinates to the camera's reference frame.
     *
     * @param {Cartesian3} cartesian The vector to transform.
     * @param {Cartesian3} [result] The object onto which to store the result.
     * @returns {Cartesian3} The transformed vector.
     */
    Camera.prototype.worldToCameraCoordinatesVector = function(cartesian, result) {
        //>>includeStart('debug', pragmas.debug);
        if (!defined(cartesian)) {
            throw new DeveloperError('cartesian is required.');
        }
        //>>includeEnd('debug');

        if (!defined(result)){
            result = new Cartesian3();
        }
        updateMembers(this);
        return Matrix4.multiplyByPointAsVector(this._actualInvTransform, cartesian, result);
    };

    /**
     * Transform a vector or point from the camera's reference frame to world coordinates.
     *
     * @param {Cartesian4} cartesian The vector or point to transform.
     * @param {Cartesian4} [result] The object onto which to store the result.
     * @returns {Cartesian4} The transformed vector or point.
     */
    Camera.prototype.cameraToWorldCoordinates = function(cartesian, result) {
        //>>includeStart('debug', pragmas.debug);
        if (!defined(cartesian)) {
            throw new DeveloperError('cartesian is required.');
        }
        //>>includeEnd('debug');

        if (!defined(result)){
            result = new Cartesian4();
        }
        updateMembers(this);
        return Matrix4.multiplyByVector(this._actualTransform, cartesian, result);
    };

    /**
     * Transform a point from the camera's reference frame to world coordinates.
     *
     * @param {Cartesian3} cartesian The point to transform.
     * @param {Cartesian3} [result] The object onto which to store the result.
     * @returns {Cartesian3} The transformed point.
     */
    Camera.prototype.cameraToWorldCoordinatesPoint = function(cartesian, result) {
        //>>includeStart('debug', pragmas.debug);
        if (!defined(cartesian)) {
            throw new DeveloperError('cartesian is required.');
        }
        //>>includeEnd('debug');

        if (!defined(result)){
            result = new Cartesian3();
        }
        updateMembers(this);
        return Matrix4.multiplyByPoint(this._actualTransform, cartesian, result);
    };

    /**
     * Transform a vector from the camera's reference frame to world coordinates.
     *
     * @param {Cartesian3} cartesian The vector to transform.
     * @param {Cartesian3} [result] The object onto which to store the result.
     * @returns {Cartesian3} The transformed vector.
     */
    Camera.prototype.cameraToWorldCoordinatesVector = function(cartesian, result) {
        //>>includeStart('debug', pragmas.debug);
        if (!defined(cartesian)) {
            throw new DeveloperError('cartesian is required.');
        }
        //>>includeEnd('debug');

        if (!defined(result)){
            result = new Cartesian3();
        }
        updateMembers(this);
        return Matrix4.multiplyByPointAsVector(this._actualTransform, cartesian, result);
    };

    function clampMove2D(camera, position) {
        var maxX = camera._maxCoord.x * camera.maximumTranslateFactor;
        if (position.x > maxX) {
            position.x = maxX;
        }
        if (position.x < -maxX) {
            position.x = -maxX;
        }

        var maxY = camera._maxCoord.y * camera.maximumTranslateFactor;
        if (position.y > maxY) {
            position.y = maxY;
        }
        if (position.y < -maxY) {
            position.y = -maxY;
        }
    }

    var moveScratch = new Cartesian3();
    /**
     * Translates the camera's position by <code>amount</code> along <code>direction</code>.
     *
     * @param {Cartesian3} direction The direction to move.
     * @param {Number} [amount] The amount, in meters, to move. Defaults to <code>defaultMoveAmount</code>.
     *
     * @see Camera#moveBackward
     * @see Camera#moveForward
     * @see Camera#moveLeft
     * @see Camera#moveRight
     * @see Camera#moveUp
     * @see Camera#moveDown
     */
    Camera.prototype.move = function(direction, amount) {
        //>>includeStart('debug', pragmas.debug);
        if (!defined(direction)) {
            throw new DeveloperError('direction is required.');
        }
        //>>includeEnd('debug');

        var cameraPosition = this.position;
        Cartesian3.multiplyByScalar(direction, amount, moveScratch);
        Cartesian3.add(cameraPosition, moveScratch, cameraPosition);

        if (this._mode === SceneMode.SCENE2D) {
            clampMove2D(this, cameraPosition);
        }
    };

    /**
     * Translates the camera's position by <code>amount</code> along the camera's view vector.
     *
     * @param {Number} [amount] The amount, in meters, to move. Defaults to <code>defaultMoveAmount</code>.
     *
     * @see Camera#moveBackward
     */
    Camera.prototype.moveForward = function(amount) {
        amount = defaultValue(amount, this.defaultMoveAmount);
        this.move(this.direction, amount);
    };

    /**
     * Translates the camera's position by <code>amount</code> along the opposite direction
     * of the camera's view vector.
     *
     * @param {Number} [amount] The amount, in meters, to move. Defaults to <code>defaultMoveAmount</code>.
     *
     * @see Camera#moveForward
     */
    Camera.prototype.moveBackward = function(amount) {
        amount = defaultValue(amount, this.defaultMoveAmount);
        this.move(this.direction, -amount);
    };

    /**
     * Translates the camera's position by <code>amount</code> along the camera's up vector.
     *
     * @param {Number} [amount] The amount, in meters, to move. Defaults to <code>defaultMoveAmount</code>.
     *
     * @see Camera#moveDown
     */
    Camera.prototype.moveUp = function(amount) {
        amount = defaultValue(amount, this.defaultMoveAmount);
        this.move(this.up, amount);
    };

    /**
     * Translates the camera's position by <code>amount</code> along the opposite direction
     * of the camera's up vector.
     *
     * @param {Number} [amount] The amount, in meters, to move. Defaults to <code>defaultMoveAmount</code>.
     *
     * @see Camera#moveUp
     */
    Camera.prototype.moveDown = function(amount) {
        amount = defaultValue(amount, this.defaultMoveAmount);
        this.move(this.up, -amount);
    };

    /**
     * Translates the camera's position by <code>amount</code> along the camera's right vector.
     *
     * @param {Number} [amount] The amount, in meters, to move. Defaults to <code>defaultMoveAmount</code>.
     *
     * @see Camera#moveLeft
     */
    Camera.prototype.moveRight = function(amount) {
        amount = defaultValue(amount, this.defaultMoveAmount);
        this.move(this.right, amount);
    };

    /**
     * Translates the camera's position by <code>amount</code> along the opposite direction
     * of the camera's right vector.
     *
     * @param {Number} [amount] The amount, in meters, to move. Defaults to <code>defaultMoveAmount</code>.
     *
     * @see Camera#moveRight
     */
    Camera.prototype.moveLeft = function(amount) {
        amount = defaultValue(amount, this.defaultMoveAmount);
        this.move(this.right, -amount);
    };

    /**
     * Rotates the camera around its up vector by amount, in radians, in the opposite direction
     * of its right vector.
     *
     * @param {Number} [amount] The amount, in radians, to rotate by. Defaults to <code>defaultLookAmount</code>.
     *
     * @see Camera#lookRight
     */
    Camera.prototype.lookLeft = function(amount) {
        amount = defaultValue(amount, this.defaultLookAmount);
        this.look(this.up, -amount);
    };

    /**
     * Rotates the camera around its up vector by amount, in radians, in the direction
     * of its right vector.
     *
     * @param {Number} [amount] The amount, in radians, to rotate by. Defaults to <code>defaultLookAmount</code>.
     *
     * @see Camera#lookLeft
     */
    Camera.prototype.lookRight = function(amount) {
        amount = defaultValue(amount, this.defaultLookAmount);
        this.look(this.up, amount);
    };

    /**
     * Rotates the camera around its right vector by amount, in radians, in the direction
     * of its up vector.
     *
     * @param {Number} [amount] The amount, in radians, to rotate by. Defaults to <code>defaultLookAmount</code>.
     *
     * @see Camera#lookDown
     */
    Camera.prototype.lookUp = function(amount) {
        amount = defaultValue(amount, this.defaultLookAmount);
        this.look(this.right, -amount);
    };

    /**
     * Rotates the camera around its right vector by amount, in radians, in the opposite direction
     * of its up vector.
     *
     * @param {Number} [amount] The amount, in radians, to rotate by. Defaults to <code>defaultLookAmount</code>.
     *
     * @see Camera#lookUp
     */
    Camera.prototype.lookDown = function(amount) {
        amount = defaultValue(amount, this.defaultLookAmount);
        this.look(this.right, amount);
    };

    var lookScratchQuaternion = new Quaternion();
    var lookScratchMatrix = new Matrix3();
    /**
     * Rotate each of the camera's orientation vectors around <code>axis</code> by <code>angle</code>
     *
     * @param {Cartesian3} axis The axis to rotate around.
     * @param {Number} [angle] The angle, in radians, to rotate by. Defaults to <code>defaultLookAmount</code>.
     *
     * @see Camera#lookUp
     * @see Camera#lookDown
     * @see Camera#lookLeft
     * @see Camera#lookRight
     */
    Camera.prototype.look = function(axis, angle) {
        //>>includeStart('debug', pragmas.debug);
        if (!defined(axis)) {
            throw new DeveloperError('axis is required.');
        }
        //>>includeEnd('debug');

        var turnAngle = defaultValue(angle, this.defaultLookAmount);
        var quaternion = Quaternion.fromAxisAngle(axis, -turnAngle, lookScratchQuaternion);
        var rotation = Matrix3.fromQuaternion(quaternion, lookScratchMatrix);

        var direction = this.direction;
        var up = this.up;
        var right = this.right;

        Matrix3.multiplyByVector(rotation, direction, direction);
        Matrix3.multiplyByVector(rotation, up, up);
        Matrix3.multiplyByVector(rotation, right, right);
    };

    /**
     * Rotate the camera counter-clockwise around its direction vector by amount, in radians.
     *
     * @param {Number} [amount] The amount, in radians, to rotate by. Defaults to <code>defaultLookAmount</code>.
     *
     * @see Camera#twistRight
     */
    Camera.prototype.twistLeft = function(amount) {
        amount = defaultValue(amount, this.defaultLookAmount);
        this.look(this.direction, amount);
    };

    /**
     * Rotate the camera clockwise around its direction vector by amount, in radians.
     *
     * @param {Number} [amount] The amount, in radians, to rotate by. Defaults to <code>defaultLookAmount</code>.
     *
     * @see Camera#twistLeft
     */
    Camera.prototype.twistRight = function(amount) {
        amount = defaultValue(amount, this.defaultLookAmount);
        this.look(this.direction, -amount);
    };

    var rotateScratchQuaternion = new Quaternion();
    var rotateScratchMatrix = new Matrix3();
    /**
     * Rotates the camera around <code>axis</code> by <code>angle</code>. The distance
     * of the camera's position to the center of the camera's reference frame remains the same.
     *
     * @param {Cartesian3} axis The axis to rotate around given in world coordinates.
     * @param {Number} [angle] The angle, in radians, to rotate by. Defaults to <code>defaultRotateAmount</code>.
     *
     * @see Camera#rotateUp
     * @see Camera#rotateDown
     * @see Camera#rotateLeft
     * @see Camera#rotateRight
    */
    Camera.prototype.rotate = function(axis, angle) {
        //>>includeStart('debug', pragmas.debug);
        if (!defined(axis)) {
            throw new DeveloperError('axis is required.');
        }
        //>>includeEnd('debug');

        var turnAngle = defaultValue(angle, this.defaultRotateAmount);
        var quaternion = Quaternion.fromAxisAngle(axis, -turnAngle, rotateScratchQuaternion);
        var rotation = Matrix3.fromQuaternion(quaternion, rotateScratchMatrix);
        Matrix3.multiplyByVector(rotation, this.position, this.position);
        Matrix3.multiplyByVector(rotation, this.direction, this.direction);
        Matrix3.multiplyByVector(rotation, this.up, this.up);
        Cartesian3.cross(this.direction, this.up, this.right);
        Cartesian3.cross(this.right, this.direction, this.up);
    };

    /**
     * Rotates the camera around the center of the camera's reference frame by angle downwards.
     *
     * @param {Number} [angle] The angle, in radians, to rotate by. Defaults to <code>defaultRotateAmount</code>.
     *
     * @see Camera#rotateUp
     * @see Camera#rotate
     */
    Camera.prototype.rotateDown = function(angle) {
        angle = defaultValue(angle, this.defaultRotateAmount);
        rotateVertical(this, angle);
    };

    /**
     * Rotates the camera around the center of the camera's reference frame by angle upwards.
     *
     * @param {Number} [angle] The angle, in radians, to rotate by. Defaults to <code>defaultRotateAmount</code>.
     *
     * @see Camera#rotateDown
     * @see Camera#rotate
     */
    Camera.prototype.rotateUp = function(angle) {
        angle = defaultValue(angle, this.defaultRotateAmount);
        rotateVertical(this, -angle);
    };

    var rotateVertScratchP = new Cartesian3();
    var rotateVertScratchA = new Cartesian3();
    var rotateVertScratchTan = new Cartesian3();
    var rotateVertScratchNegate = new Cartesian3();
    function rotateVertical(camera, angle) {
        var position = camera.position;
        var p = Cartesian3.normalize(position, rotateVertScratchP);
        if (defined(camera.constrainedAxis)) {
            var northParallel = Cartesian3.equalsEpsilon(p, camera.constrainedAxis, CesiumMath.EPSILON2);
            var southParallel = Cartesian3.equalsEpsilon(p, Cartesian3.negate(camera.constrainedAxis, rotateVertScratchNegate), CesiumMath.EPSILON2);
            if ((!northParallel && !southParallel)) {
                var constrainedAxis = Cartesian3.normalize(camera.constrainedAxis, rotateVertScratchA);

                var dot = Cartesian3.dot(p, constrainedAxis);
                var angleToAxis = CesiumMath.acosClamped(dot);
                if (angle > 0 && angle > angleToAxis) {
                    angle = angleToAxis - CesiumMath.EPSILON4;
                }

                dot = Cartesian3.dot(p, Cartesian3.negate(constrainedAxis, rotateVertScratchNegate));
                angleToAxis = CesiumMath.acosClamped(dot);
                if (angle < 0 && -angle > angleToAxis) {
                    angle = -angleToAxis + CesiumMath.EPSILON4;
                }

                var tangent = Cartesian3.cross(constrainedAxis, p, rotateVertScratchTan);
                camera.rotate(tangent, angle);
            } else if ((northParallel && angle < 0) || (southParallel && angle > 0)) {
                camera.rotate(camera.right, angle);
            }
        } else {
            camera.rotate(camera.right, angle);
        }
    }

    /**
     * Rotates the camera around the center of the camera's reference frame by angle to the right.
     *
     * @param {Number} [angle] The angle, in radians, to rotate by. Defaults to <code>defaultRotateAmount</code>.
     *
     * @see Camera#rotateLeft
     * @see Camera#rotate
     */
    Camera.prototype.rotateRight = function(angle) {
        angle = defaultValue(angle, this.defaultRotateAmount);
        rotateHorizontal(this, -angle);
    };

    /**
     * Rotates the camera around the center of the camera's reference frame by angle to the left.
     *
     * @param {Number} [angle] The angle, in radians, to rotate by. Defaults to <code>defaultRotateAmount</code>.
     *
     * @see Camera#rotateRight
     * @see Camera#rotate
     */
    Camera.prototype.rotateLeft = function(angle) {
        angle = defaultValue(angle, this.defaultRotateAmount);
        rotateHorizontal(this, angle);
    };

    function rotateHorizontal(camera, angle) {
        if (defined(camera.constrainedAxis)) {
            camera.rotate(camera.constrainedAxis, angle);
        } else {
            camera.rotate(camera.up, angle);
        }
    }

    function zoom2D(camera, amount) {
        var frustum = camera.frustum;

        //>>includeStart('debug', pragmas.debug);
        if (!defined(frustum.left) || !defined(frustum.right) || !defined(frustum.top) || !defined(frustum.bottom)) {
            throw new DeveloperError('The camera frustum is expected to be orthographic for 2D camera control.');
        }
        //>>includeEnd('debug');

        amount = amount * 0.5;
        var newRight = frustum.right - amount;
        var newLeft = frustum.left + amount;

        var maxRight = camera._maxCoord.x * camera.maximumZoomFactor;
        if (newRight > maxRight) {
            newRight = maxRight;
            newLeft = -maxRight;
        }

        if (newRight <= newLeft) {
            newRight = 1.0;
            newLeft = -1.0;
        }

        var ratio = frustum.top / frustum.right;
        frustum.right = newRight;
        frustum.left = newLeft;
        frustum.top = frustum.right * ratio;
        frustum.bottom = -frustum.top;
    }

    function zoom3D(camera, amount) {
        camera.move(camera.direction, amount);
    }

    /**
     * Zooms <code>amount</code> along the camera's view vector.
     *
     * @param {Number} [amount] The amount to move. Defaults to <code>defaultZoomAmount</code>.
     *
     * @see Camera#zoomOut
     */
    Camera.prototype.zoomIn = function(amount) {
        amount = defaultValue(amount, this.defaultZoomAmount);
        if (this._mode === SceneMode.SCENE2D) {
            zoom2D(this, amount);
        } else {
            zoom3D(this, amount);
        }
    };

    /**
     * Zooms <code>amount</code> along the opposite direction of
     * the camera's view vector.
     *
     * @param {Number} [amount] The amount to move. Defaults to <code>defaultZoomAmount</code>.
     *
     * @see Camera#zoomIn
     */
    Camera.prototype.zoomOut = function(amount) {
        amount = defaultValue(amount, this.defaultZoomAmount);
        if (this._mode === SceneMode.SCENE2D) {
            zoom2D(this, -amount);
        } else {
            zoom3D(this, -amount);
        }
    };

    /**
     * Gets the magnitude of the camera position. In 3D, this is the vector magnitude. In 2D and
     * Columbus view, this is the distance to the map.
     *
     * @returns {Number} The magnitude of the position.
     */
    Camera.prototype.getMagnitude = function() {
        if (this._mode === SceneMode.SCENE3D) {
            return Cartesian3.magnitude(this.position);
        } else if (this._mode === SceneMode.COLUMBUS_VIEW) {
            return Math.abs(this.position.z);
        } else if (this._mode === SceneMode.SCENE2D) {
            return  Math.max(this.frustum.right - this.frustum.left, this.frustum.top - this.frustum.bottom);
        }
    };

    var scratchLookAtMatrix4 = new Matrix4();
    var scratchLookAtTransformMatrix4 = new Matrix4();

    /**
     * Sets the camera position and orientation using a target and offset. The target must be given in
     * world coordinates. The offset can be either a cartesian or heading/pitch/range in the local east-north-up reference frame centered at the target.
     * If the offset is a cartesian, then it is an offset from the center of the reference frame defined by the transformation matrix. If the offset
     * is heading/pitch/range, then the heading and the pitch angles are defined in the reference frame defined by the transformation matrix.
     * The heading is the angle from y axis and increasing towards the x axis. Pitch is the rotation from the xy-plane. Positive pitch
     * angles are above the plane. Negative pitch angles are below the plane. The range is the distance from the center.
     *
     * In 2D, there must be a top down view. The camera will be placed above the target looking down. The height above the
     * target will be the magnitude of the offset. The heading will be determined from the offset. If the heading cannot be
     * determined from the offset, the heading will be north.
     *
     * @param {Cartesian3} target The target position in world coordinates.
     * @param {Cartesian3|HeadingPitchRange} offset The offset from the target in the local east-north-up reference frame centered at the target.
     *
     * @exception {DeveloperError} lookAt is not supported while morphing.
     *
     * @example
     * // 1. Using a cartesian offset
     * var center = Cesium.Cartesian3.fromDegrees(-98.0, 40.0);
     * viewer.camera.lookAt(center, new Cesium.Cartesian3(0.0, -4790000.0, 3930000.0));
     *
     * // 2. Using a HeadingPitchRange offset
     * var center = Cesium.Cartesian3.fromDegrees(-72.0, 40.0);
     * var heading = Cesium.Math.toRadians(50.0);
     * var pitch = Cesium.Math.toRadians(-20.0);
     * var range = 5000.0;
     * viewer.camera.lookAt(center, new Cesium.HeadingPitchRange(heading, pitch, range));
     */
    Camera.prototype.lookAt = function(target, offset) {
        //>>includeStart('debug', pragmas.debug);
        if (!defined(target)) {
            throw new DeveloperError('target is required');
        }
        if (!defined(offset)) {
            throw new DeveloperError('offset is required');
        }
        if (this._mode === SceneMode.MORPHING) {
            throw new DeveloperError('lookAt is not supported while morphing.');
        }
        //>>includeEnd('debug');

        var transform = Transforms.eastNorthUpToFixedFrame(target, Ellipsoid.WGS84, scratchLookAtMatrix4);
        this.lookAtTransform(transform, offset);
    };

    var scratchLookAtHeadingPitchRangeOffset = new Cartesian3();
    var scratchLookAtHeadingPitchRangeQuaternion1 = new Quaternion();
    var scratchLookAtHeadingPitchRangeQuaternion2 = new Quaternion();
    var scratchHeadingPitchRangeMatrix3 = new Matrix3();

    function offsetFromHeadingPitchRange(heading, pitch, range) {
        pitch = CesiumMath.clamp(pitch, -CesiumMath.PI_OVER_TWO, CesiumMath.PI_OVER_TWO);
        heading = CesiumMath.zeroToTwoPi(heading) - CesiumMath.PI_OVER_TWO;

        var pitchQuat = Quaternion.fromAxisAngle(Cartesian3.UNIT_Y, -pitch, scratchLookAtHeadingPitchRangeQuaternion1);
        var headingQuat = Quaternion.fromAxisAngle(Cartesian3.UNIT_Z, -heading, scratchLookAtHeadingPitchRangeQuaternion2);
        var rotQuat = Quaternion.multiply(headingQuat, pitchQuat, headingQuat);
        var rotMatrix = Matrix3.fromQuaternion(rotQuat, scratchHeadingPitchRangeMatrix3);

        var offset = Cartesian3.clone(Cartesian3.UNIT_X, scratchLookAtHeadingPitchRangeOffset);
        Matrix3.multiplyByVector(rotMatrix, offset, offset);
        Cartesian3.negate(offset, offset);
        Cartesian3.multiplyByScalar(offset, range, offset);
        return offset;
    }

    /**
     * Sets the camera position and orientation using a target and transformation matrix. The offset can be either a cartesian or heading/pitch/range.
     * If the offset is a cartesian, then it is an offset from the center of the reference frame defined by the transformation matrix. If the offset
     * is heading/pitch/range, then the heading and the pitch angles are defined in the reference frame defined by the transformation matrix.
     * The heading is the angle from y axis and increasing towards the x axis. Pitch is the rotation from the xy-plane. Positive pitch
     * angles are above the plane. Negative pitch angles are below the plane. The range is the distance from the center.
     *
     * In 2D, there must be a top down view. The camera will be placed above the center of the reference frame. The height above the
     * target will be the magnitude of the offset. The heading will be determined from the offset. If the heading cannot be
     * determined from the offset, the heading will be north.
     *
     * @param {Matrix4} transform The transformation matrix defining the reference frame.
     * @param {Cartesian3|HeadingPitchRange} [offset] The offset from the target in a reference frame centered at the target.
     *
     * @exception {DeveloperError} lookAtTransform is not supported while morphing.
     *
     * @example
     * // 1. Using a cartesian offset
     * var transform = Cesium.Transforms.eastNorthUpToFixedFrame(Cesium.Cartesian3.fromDegrees(-98.0, 40.0));
     * viewer.camera.lookAtTransform(transform, new Cesium.Cartesian3(0.0, -4790000.0, 3930000.0));
     *
     * // 2. Using a HeadingPitchRange offset
     * var transform = Cesium.Transforms.eastNorthUpToFixedFrame(Cesium.Cartesian3.fromDegrees(-72.0, 40.0));
     * var heading = Cesium.Math.toRadians(50.0);
     * var pitch = Cesium.Math.toRadians(-20.0);
     * var range = 5000.0;
     * viewer.camera.lookAtTransform(transform, new Cesium.HeadingPitchRange(heading, pitch, range));
     */
    Camera.prototype.lookAtTransform = function(transform, offset) {
        //>>includeStart('debug', pragmas.debug);
        if (!defined(transform)) {
            throw new DeveloperError('transform is required');
        }
        if (this._mode === SceneMode.MORPHING) {
            throw new DeveloperError('lookAtTransform is not supported while morphing.');
        }
        //>>includeEnd('debug');

        this._setTransform(transform);
        if (!defined(offset)) {
            return;
        }

        var cartesianOffset;
        if (defined(offset.heading)) {
            cartesianOffset = offsetFromHeadingPitchRange(offset.heading, offset.pitch, offset.range);
        } else {
            cartesianOffset = offset;
        }

        if (this._mode === SceneMode.SCENE2D) {
            Cartesian2.clone(Cartesian2.ZERO, this.position);

            Cartesian3.negate(cartesianOffset, this.up);
            this.up.z = 0.0;

            if (Cartesian3.magnitudeSquared(this.up) < CesiumMath.EPSILON10) {
                Cartesian3.clone(Cartesian3.UNIT_Y, this.up);
            }

            Cartesian3.normalize(this.up, this.up);

            this._setTransform(Matrix4.IDENTITY);

            Cartesian3.negate(Cartesian3.UNIT_Z, this.direction);
            Cartesian3.cross(this.direction, this.up, this.right);
            Cartesian3.normalize(this.right, this.right);

            var frustum = this.frustum;
            var ratio = frustum.top / frustum.right;
            frustum.right = Cartesian3.magnitude(cartesianOffset) * 0.5;
            frustum.left = -frustum.right;
            frustum.top = ratio * frustum.right;
            frustum.bottom = -frustum.top;

            this._setTransform(transform);

            return;
        }

        Cartesian3.clone(cartesianOffset, this.position);
        Cartesian3.negate(this.position, this.direction);
        Cartesian3.normalize(this.direction, this.direction);
        Cartesian3.cross(this.direction, Cartesian3.UNIT_Z, this.right);

        if (Cartesian3.magnitudeSquared(this.right) < CesiumMath.EPSILON10) {
            Cartesian3.clone(Cartesian3.UNIT_X, this.right);
        }

        Cartesian3.normalize(this.right, this.right);
        Cartesian3.cross(this.right, this.direction, this.up);
        Cartesian3.normalize(this.up, this.up);
    };

    var viewRectangle3DCartographic1 = new Cartographic();
    var viewRectangle3DCartographic2 = new Cartographic();
    var viewRectangle3DNorthEast = new Cartesian3();
    var viewRectangle3DSouthWest = new Cartesian3();
    var viewRectangle3DNorthWest = new Cartesian3();
    var viewRectangle3DSouthEast = new Cartesian3();
    var viewRectangle3DNorthCenter = new Cartesian3();
    var viewRectangle3DSouthCenter = new Cartesian3();
    var viewRectangle3DCenter = new Cartesian3();
    var viewRectangle3DEquator = new Cartesian3();
    var defaultRF = {direction: new Cartesian3(), right: new Cartesian3(), up: new Cartesian3()};
    var viewRectangle3DEllipsoidGeodesic;

    function computeD(direction, upOrRight, corner, tanThetaOrPhi) {
        var opposite = Math.abs(Cartesian3.dot(upOrRight, corner));
        return opposite / tanThetaOrPhi - Cartesian3.dot(direction, corner);
    }

    function rectangleCameraPosition3D (camera, rectangle, result, updateCamera) {
        var ellipsoid = camera._projection.ellipsoid;
        var cameraRF = updateCamera ? camera : defaultRF;

        var north = rectangle.north;
        var south = rectangle.south;
        var east = rectangle.east;
        var west = rectangle.west;

        // If we go across the International Date Line
        if (west > east) {
            east += CesiumMath.TWO_PI;
        }

        // Find the midpoint latitude.
        //
        // EllipsoidGeodesic will fail if the north and south edges are very close to being on opposite sides of the ellipsoid.
        // Ideally we'd just call EllipsoidGeodesic.setEndPoints and let it throw when it detects this case, but sadly it doesn't
        // even look for this case in optimized builds, so we have to test for it here instead.
        //
        // Fortunately, this case can only happen (here) when north is very close to the north pole and south is very close to the south pole,
        // so handle it just by using 0 latitude as the center.  It's certainliy possible to use a smaller tolerance
        // than one degree here, but one degree is safe and putting the center at 0 latitude should be good enough for any
        // rectangle that spans 178+ of the 180 degrees of latitude.
        var longitude = (west + east) * 0.5;
        var latitude;
        if (south < -CesiumMath.PI_OVER_TWO + CesiumMath.RADIANS_PER_DEGREE && north > CesiumMath.PI_OVER_TWO - CesiumMath.RADIANS_PER_DEGREE) {
            latitude = 0.0;
        } else {
            var northCartographic = viewRectangle3DCartographic1;
            northCartographic.longitude = longitude;
            northCartographic.latitude = north;
            northCartographic.height = 0.0;

            var southCartographic = viewRectangle3DCartographic2;
            southCartographic.longitude = longitude;
            southCartographic.latitude = south;
            southCartographic.height = 0.0;

            var ellipsoidGeodesic = viewRectangle3DEllipsoidGeodesic;
            if (!defined(ellipsoidGeodesic) || ellipsoidGeodesic.ellipsoid !== ellipsoid) {
                viewRectangle3DEllipsoidGeodesic = ellipsoidGeodesic = new EllipsoidGeodesic(undefined, undefined, ellipsoid);
            }

            ellipsoidGeodesic.setEndPoints(northCartographic, southCartographic);
            latitude = ellipsoidGeodesic.interpolateUsingFraction(0.5, viewRectangle3DCartographic1).latitude;
        }

        var centerCartographic = viewRectangle3DCartographic1;
        centerCartographic.longitude = longitude;
        centerCartographic.latitude = latitude;
        centerCartographic.height = 0.0;

        var center = ellipsoid.cartographicToCartesian(centerCartographic, viewRectangle3DCenter);

        var cart = viewRectangle3DCartographic1;
        cart.longitude = east;
        cart.latitude = north;
        var northEast = ellipsoid.cartographicToCartesian(cart, viewRectangle3DNorthEast);
        cart.longitude = west;
        var northWest = ellipsoid.cartographicToCartesian(cart, viewRectangle3DNorthWest);
        cart.longitude = longitude;
        var northCenter = ellipsoid.cartographicToCartesian(cart, viewRectangle3DNorthCenter);
        cart.latitude = south;
        var southCenter = ellipsoid.cartographicToCartesian(cart, viewRectangle3DSouthCenter);
        cart.longitude = east;
        var southEast = ellipsoid.cartographicToCartesian(cart, viewRectangle3DSouthEast);
        cart.longitude = west;
        var southWest = ellipsoid.cartographicToCartesian(cart, viewRectangle3DSouthWest);

        Cartesian3.subtract(northWest, center, northWest);
        Cartesian3.subtract(southEast, center, southEast);
        Cartesian3.subtract(northEast, center, northEast);
        Cartesian3.subtract(southWest, center, southWest);
        Cartesian3.subtract(northCenter, center, northCenter);
        Cartesian3.subtract(southCenter, center, southCenter);

        var direction = ellipsoid.geodeticSurfaceNormal(center, cameraRF.direction);
        Cartesian3.negate(direction, direction);
        var right = Cartesian3.cross(direction, Cartesian3.UNIT_Z, cameraRF.right);
        Cartesian3.normalize(right, right);
        var up = Cartesian3.cross(right, direction, cameraRF.up);

        var tanPhi = Math.tan(camera.frustum.fovy * 0.5);
        var tanTheta = camera.frustum.aspectRatio * tanPhi;

        var d = Math.max(
            computeD(direction, up, northWest, tanPhi),
            computeD(direction, up, southEast, tanPhi),
            computeD(direction, up, northEast, tanPhi),
            computeD(direction, up, southWest, tanPhi),
            computeD(direction, up, northCenter, tanPhi),
            computeD(direction, up, southCenter, tanPhi),
            computeD(direction, right, northWest, tanTheta),
            computeD(direction, right, southEast, tanTheta),
            computeD(direction, right, northEast, tanTheta),
            computeD(direction, right, southWest, tanTheta),
            computeD(direction, right, northCenter, tanTheta),
            computeD(direction, right, southCenter, tanTheta));

        // If the rectangle crosses the equator, compute D at the equator, too, because that's the
        // widest part of the rectangle when projected onto the globe.
        if (south < 0 && north > 0) {
            var equatorCartographic = viewRectangle3DCartographic1;
            equatorCartographic.longitude = west;
            equatorCartographic.latitude = 0.0;
            equatorCartographic.height = 0.0;
            var equatorPosition = ellipsoid.cartographicToCartesian(equatorCartographic, viewRectangle3DEquator);
            Cartesian3.subtract(equatorPosition, center, equatorPosition);
            d = Math.max(d, computeD(direction, up, equatorPosition, tanPhi), computeD(direction, right, equatorPosition, tanTheta));

            equatorCartographic.longitude = east;
            equatorPosition = ellipsoid.cartographicToCartesian(equatorCartographic, viewRectangle3DEquator);
            Cartesian3.subtract(equatorPosition, center, equatorPosition);
            d = Math.max(d, computeD(direction, up, equatorPosition, tanPhi), computeD(direction, right, equatorPosition, tanTheta));
        }

        return Cartesian3.add(center, Cartesian3.multiplyByScalar(direction, -d, viewRectangle3DEquator), result);
    }

    var viewRectangleCVCartographic = new Cartographic();
    var viewRectangleCVNorthEast = new Cartesian3();
    var viewRectangleCVSouthWest = new Cartesian3();
    function rectangleCameraPositionColumbusView(camera, rectangle, result) {
        var projection = camera._projection;
        if (rectangle.west > rectangle.east) {
            rectangle = Rectangle.MAX_VALUE;
        }
        var transform = camera._actualTransform;
        var invTransform = camera._actualInvTransform;

        var cart = viewRectangleCVCartographic;
        cart.longitude = rectangle.east;
        cart.latitude = rectangle.north;
        var northEast = projection.project(cart, viewRectangleCVNorthEast);
        Matrix4.multiplyByPoint(transform, northEast, northEast);
        Matrix4.multiplyByPoint(invTransform, northEast, northEast);

        cart.longitude = rectangle.west;
        cart.latitude = rectangle.south;
        var southWest = projection.project(cart, viewRectangleCVSouthWest);
        Matrix4.multiplyByPoint(transform, southWest, southWest);
        Matrix4.multiplyByPoint(invTransform, southWest, southWest);

        var tanPhi = Math.tan(camera.frustum.fovy * 0.5);
        var tanTheta = camera.frustum.aspectRatio * tanPhi;

        result.x = (northEast.x - southWest.x) * 0.5 + southWest.x;
        result.y = (northEast.y - southWest.y) * 0.5 + southWest.y;
        result.z = Math.max((northEast.x - southWest.x) / tanTheta, (northEast.y - southWest.y) / tanPhi) * 0.5;

        return result;
    }

    var viewRectangle2DCartographic = new Cartographic();
    var viewRectangle2DNorthEast = new Cartesian3();
    var viewRectangle2DSouthWest = new Cartesian3();
    function rectangleCameraPosition2D (camera, rectangle, result) {
        var projection = camera._projection;
        if (rectangle.west > rectangle.east) {
            rectangle = Rectangle.MAX_VALUE;
        }

        var cart = viewRectangle2DCartographic;
        cart.longitude = rectangle.east;
        cart.latitude = rectangle.north;
        var northEast = projection.project(cart, viewRectangle2DNorthEast);
        cart.longitude = rectangle.west;
        cart.latitude = rectangle.south;
        var southWest = projection.project(cart, viewRectangle2DSouthWest);

        var width = Math.abs(northEast.x - southWest.x) * 0.5;
        var height = Math.abs(northEast.y - southWest.y) * 0.5;

        var right, top;
        var ratio = camera.frustum.right / camera.frustum.top;
        var heightRatio = height * ratio;
        if (width > heightRatio) {
            right = width;
            top = right / ratio;
        } else {
            top = height;
            right = heightRatio;
        }

        height = Math.max(2.0 * right, 2.0 * top);

        result.x = (northEast.x - southWest.x) * 0.5 + southWest.x;
        result.y = (northEast.y - southWest.y) * 0.5 + southWest.y;

        cart = projection.unproject(result, cart);
        cart.height = height;
        result = projection.project(cart, result);

        return result;
    }

    /**
     * Get the camera position needed to view an rectangle on an ellipsoid or map
     *
     * @param {Rectangle} rectangle The rectangle to view.
     * @param {Cartesian3} [result] The camera position needed to view the rectangle
     * @returns {Cartesian3} The camera position needed to view the rectangle
     */
    Camera.prototype.getRectangleCameraCoordinates = function(rectangle, result) {
        //>>includeStart('debug', pragmas.debug);
        if (!defined(rectangle)) {
            throw new DeveloperError('rectangle is required');
        }
        //>>includeEnd('debug');
        var mode = this._mode;

        if (!defined(result)) {
            result = new Cartesian3();
        }

        if (mode === SceneMode.SCENE3D) {
            return rectangleCameraPosition3D(this, rectangle, result);
        } else if (mode === SceneMode.COLUMBUS_VIEW) {
            return rectangleCameraPositionColumbusView(this, rectangle, result);
        } else if (mode === SceneMode.SCENE2D) {
            return rectangleCameraPosition2D(this, rectangle, result);
        }

        return undefined;
    };

    /**
     * View a rectangle on an ellipsoid or map.
     *
     * @param {Rectangle} rectangle The rectangle to view.
     *
     * @deprecated
     */
    Camera.prototype.viewRectangle = function(rectangle) {
        deprecationWarning('Camera.viewRectangle', 'Camera.viewRectangle has been deprecated.  Use Camera.setView({ destination:rectangle }) instead');

        //>>includeStart('debug', pragmas.debug);
        if (!defined(rectangle)) {
            throw new DeveloperError('rectangle is required.');
        }
        //>>includeEnd('debug');

        this.setView({
            destination: rectangle
        });
    };

    var pickEllipsoid3DRay = new Ray();
    function pickEllipsoid3D(camera, windowPosition, ellipsoid, result) {
        ellipsoid = defaultValue(ellipsoid, Ellipsoid.WGS84);
        var ray = camera.getPickRay(windowPosition, pickEllipsoid3DRay);
        var intersection = IntersectionTests.rayEllipsoid(ray, ellipsoid);
        if (!intersection) {
            return undefined;
        }

        var t = intersection.start > 0.0 ? intersection.start : intersection.stop;
        return Ray.getPoint(ray, t, result);
    }

    var pickEllipsoid2DRay = new Ray();
    function pickMap2D(camera, windowPosition, projection, result) {
        var ray = camera.getPickRay(windowPosition, pickEllipsoid2DRay);
        var position = ray.origin;
        position.z = 0.0;
        var cart = projection.unproject(position);

        if (cart.latitude < -CesiumMath.PI_OVER_TWO || cart.latitude > CesiumMath.PI_OVER_TWO ||
                cart.longitude < - Math.PI || cart.longitude > Math.PI) {
            return undefined;
        }

        return projection.ellipsoid.cartographicToCartesian(cart, result);
    }

    var pickEllipsoidCVRay = new Ray();
    function pickMapColumbusView(camera, windowPosition, projection, result) {
        var ray = camera.getPickRay(windowPosition, pickEllipsoidCVRay);
        var scalar = -ray.origin.x / ray.direction.x;
        Ray.getPoint(ray, scalar, result);

        var cart = projection.unproject(new Cartesian3(result.y, result.z, 0.0));

        if (cart.latitude < -CesiumMath.PI_OVER_TWO || cart.latitude > CesiumMath.PI_OVER_TWO ||
                cart.longitude < - Math.PI || cart.longitude > Math.PI) {
            return undefined;
        }

        return projection.ellipsoid.cartographicToCartesian(cart, result);
    }

    /**
     * Pick an ellipsoid or map.
     *
     * @param {Cartesian2} windowPosition The x and y coordinates of a pixel.
     * @param {Ellipsoid} [ellipsoid=Ellipsoid.WGS84] The ellipsoid to pick.
     * @param {Cartesian3} [result] The object onto which to store the result.
     * @returns {Cartesian3} If the ellipsoid or map was picked, returns the point on the surface of the ellipsoid or map
     * in world coordinates. If the ellipsoid or map was not picked, returns undefined.
     */
    Camera.prototype.pickEllipsoid = function(windowPosition, ellipsoid, result) {
        //>>includeStart('debug', pragmas.debug);
        if (!defined(windowPosition)) {
            throw new DeveloperError('windowPosition is required.');
        }
        //>>includeEnd('debug');

        if (!defined(result)) {
            result = new Cartesian3();
        }

        ellipsoid = defaultValue(ellipsoid, Ellipsoid.WGS84);

        if (this._mode === SceneMode.SCENE3D) {
            result = pickEllipsoid3D(this, windowPosition, ellipsoid, result);
        } else if (this._mode === SceneMode.SCENE2D) {
            result = pickMap2D(this, windowPosition, this._projection, result);
        } else if (this._mode === SceneMode.COLUMBUS_VIEW) {
            result = pickMapColumbusView(this, windowPosition, this._projection, result);
        } else {
            return undefined;
        }

        return result;
    };

    var pickPerspCenter = new Cartesian3();
    var pickPerspXDir = new Cartesian3();
    var pickPerspYDir = new Cartesian3();
    function getPickRayPerspective(camera, windowPosition, result) {
        var canvas = camera._scene.canvas;
        var width = canvas.clientWidth;
        var height = canvas.clientHeight;

        var tanPhi = Math.tan(camera.frustum.fovy * 0.5);
        var tanTheta = camera.frustum.aspectRatio * tanPhi;
        var near = camera.frustum.near;

        var x = (2.0 / width) * windowPosition.x - 1.0;
        var y = (2.0 / height) * (height - windowPosition.y) - 1.0;

        var position = camera.positionWC;
        Cartesian3.clone(position, result.origin);

        var nearCenter = Cartesian3.multiplyByScalar(camera.directionWC, near, pickPerspCenter);
        Cartesian3.add(position, nearCenter, nearCenter);
        var xDir = Cartesian3.multiplyByScalar(camera.rightWC, x * near * tanTheta, pickPerspXDir);
        var yDir = Cartesian3.multiplyByScalar(camera.upWC, y * near * tanPhi, pickPerspYDir);
        var direction = Cartesian3.add(nearCenter, xDir, result.direction);
        Cartesian3.add(direction, yDir, direction);
        Cartesian3.subtract(direction, position, direction);
        Cartesian3.normalize(direction, direction);

        return result;
    }

    var scratchDirection = new Cartesian3();

    function getPickRayOrthographic(camera, windowPosition, result) {
        var canvas = camera._scene.canvas;
        var width = canvas.clientWidth;
        var height = canvas.clientHeight;

        var x = (2.0 / width) * windowPosition.x - 1.0;
        x *= (camera.frustum.right - camera.frustum.left) * 0.5;
        var y = (2.0 / height) * (height - windowPosition.y) - 1.0;
        y *= (camera.frustum.top - camera.frustum.bottom) * 0.5;

        var origin = result.origin;
        Cartesian3.clone(camera.position, origin);

        Cartesian3.multiplyByScalar(camera.right, x, scratchDirection);
        Cartesian3.add(scratchDirection, origin, origin);
        Cartesian3.multiplyByScalar(camera.up, y, scratchDirection);
        Cartesian3.add(scratchDirection, origin, origin);

        Cartesian3.clone(camera.directionWC, result.direction);

        return result;
    }

    /**
     * Create a ray from the camera position through the pixel at <code>windowPosition</code>
     * in world coordinates.
     *
     * @param {Cartesian2} windowPosition The x and y coordinates of a pixel.
     * @param {Ray} [result] The object onto which to store the result.
     * @returns {Ray} Returns the {@link Cartesian3} position and direction of the ray.
     */
    Camera.prototype.getPickRay = function(windowPosition, result) {
        //>>includeStart('debug', pragmas.debug);
        if (!defined(windowPosition)) {
            throw new DeveloperError('windowPosition is required.');
        }
        //>>includeEnd('debug');

        if (!defined(result)) {
            result = new Ray();
        }

        var frustum = this.frustum;
        if (defined(frustum.aspectRatio) && defined(frustum.fov) && defined(frustum.near)) {
            return getPickRayPerspective(this, windowPosition, result);
        }

        return getPickRayOrthographic(this, windowPosition, result);
    };

    var scratchToCenter = new Cartesian3();
    var scratchProj = new Cartesian3();

    /**
<<<<<<< HEAD
     * DOC_TBA.
     *
     * Distance from camera to front of the bounding sphere.  Clamped to the near plane.
     *
     * @param {BoundingSphere} boundingSphere The bounding sphere in world coordinates.
=======
     * Return the distance from the camera to the front of the bounding sphere.
     *
     * @param {BoundingSphere} boundingSphere The bounding sphere in world coordinates.
     * @returns {Number} The distance to the bounding sphere.
>>>>>>> ae9f1435
     */
    Camera.prototype.distanceToBoundingSphere = function(boundingSphere) {
        //>>includeStart('debug', pragmas.debug);
        if (!defined(boundingSphere)) {
            throw new DeveloperError('boundingSphere is required.');
        }
        //>>includeEnd('debug');

        var toCenter = Cartesian3.subtract(this.positionWC, boundingSphere.center, scratchToCenter);
        var proj = Cartesian3.multiplyByScalar(this.directionWC, Cartesian3.dot(toCenter, this.directionWC), scratchProj);
<<<<<<< HEAD
        return Math.max(this.frustum.near, Cartesian3.magnitude(proj) - boundingSphere.radius);
=======
        return Math.max(0.0, Cartesian3.magnitude(proj) - boundingSphere.radius);
>>>>>>> ae9f1435
    };

    function createAnimation2D(camera, duration) {
        var position = camera.position;
        var translateX = position.x < -camera._maxCoord.x || position.x > camera._maxCoord.x;
        var translateY = position.y < -camera._maxCoord.y || position.y > camera._maxCoord.y;
        var animatePosition = translateX || translateY;

        var frustum = camera.frustum;
        var top = frustum.top;
        var bottom = frustum.bottom;
        var right = frustum.right;
        var left = frustum.left;
        var startFrustum = camera._max2Dfrustum;
        var animateFrustum = right > camera._max2Dfrustum.right;

        if (animatePosition || animateFrustum) {
            var translatedPosition = Cartesian3.clone(position);

            if (translatedPosition.x > camera._maxCoord.x) {
                translatedPosition.x = camera._maxCoord.x;
            } else if (translatedPosition.x < -camera._maxCoord.x) {
                translatedPosition.x = -camera._maxCoord.x;
            }

            if (translatedPosition.y > camera._maxCoord.y) {
                translatedPosition.y = camera._maxCoord.y;
            } else if (translatedPosition.y < -camera._maxCoord.y) {
                translatedPosition.y = -camera._maxCoord.y;
            }

            var update2D = function(value) {
                if (animatePosition) {
                    camera.position = Cartesian3.lerp(position, translatedPosition, value.time, camera.position);
                }
                if (animateFrustum) {
                    camera.frustum.top = CesiumMath.lerp(top, startFrustum.top, value.time);
                    camera.frustum.bottom = CesiumMath.lerp(bottom, startFrustum.bottom, value.time);
                    camera.frustum.right = CesiumMath.lerp(right, startFrustum.right, value.time);
                    camera.frustum.left = CesiumMath.lerp(left, startFrustum.left, value.time);
                }
            };

            return {
                easingFunction : EasingFunction.EXPONENTIAL_OUT,
                startObject : {
                    time : 0.0
                },
                stopObject : {
                    time : 1.0
                },
                duration : duration,
                update : update2D
            };
        }

        return undefined;
    }

    function createAnimationTemplateCV(camera, position, center, maxX, maxY, duration) {
        var newPosition = Cartesian3.clone(position);

        if (center.y > maxX) {
            newPosition.y -= center.y - maxX;
        } else if (center.y < -maxX) {
            newPosition.y += -maxX - center.y;
        }

        if (center.z > maxY) {
            newPosition.z -= center.z - maxY;
        } else if (center.z < -maxY) {
            newPosition.z += -maxY - center.z;
        }

        var updateCV = function(value) {
            var interp = Cartesian3.lerp(position, newPosition, value.time, new Cartesian3());
            camera.worldToCameraCoordinatesPoint(interp, camera.position);
        };

        return {
            easingFunction : EasingFunction.EXPONENTIAL_OUT,
            startObject : {
                time : 0.0
            },
            stopObject : {
                time : 1.0
            },
            duration : duration,
            update : updateCV
        };
    }

    var normalScratch = new Cartesian3();
    var centerScratch = new Cartesian3();
    var posScratch = new Cartesian3();
    var scratchCartesian3Subtract = new Cartesian3();

    function createAnimationCV(camera, duration) {
        var position = camera.position;
        var direction = camera.direction;

        var normal = camera.worldToCameraCoordinatesVector(Cartesian3.UNIT_X, normalScratch);
        var scalar = -Cartesian3.dot(normal, position) / Cartesian3.dot(normal, direction);
        var center = Cartesian3.add(position, Cartesian3.multiplyByScalar(direction, scalar, centerScratch), centerScratch);
        camera.cameraToWorldCoordinatesPoint(center, center);

        position = camera.cameraToWorldCoordinatesPoint(camera.position, posScratch);

        var tanPhi = Math.tan(camera.frustum.fovy * 0.5);
        var tanTheta = camera.frustum.aspectRatio * tanPhi;
        var distToC = Cartesian3.magnitude(Cartesian3.subtract(position, center, scratchCartesian3Subtract));
        var dWidth = tanTheta * distToC;
        var dHeight = tanPhi * distToC;

        var mapWidth = camera._maxCoord.x;
        var mapHeight = camera._maxCoord.y;

        var maxX = Math.max(dWidth - mapWidth, mapWidth);
        var maxY = Math.max(dHeight - mapHeight, mapHeight);

        if (position.z < -maxX || position.z > maxX || position.y < -maxY || position.y > maxY) {
            var translateX = center.y < -maxX || center.y > maxX;
            var translateY = center.z < -maxY || center.z > maxY;
            if (translateX || translateY) {
                return createAnimationTemplateCV(camera, position, center, maxX, maxY, duration);
            }
        }

        return undefined;
    }

    /**
     * Create an animation to move the map into view. This method is only valid for 2D and Columbus modes.
     *
     * @param {Number} duration The duration, in seconds, of the animation.
     * @returns {Object} The animation or undefined if the scene mode is 3D or the map is already ion view.
     *
     * @private
     */
    Camera.prototype.createCorrectPositionTween = function(duration) {
        //>>includeStart('debug', pragmas.debug);
        if (!defined(duration)) {
            throw new DeveloperError('duration is required.');
        }
        //>>includeEnd('debug');

        if (this._mode === SceneMode.SCENE2D) {
            return createAnimation2D(this, duration);
        } else if (this._mode === SceneMode.COLUMBUS_VIEW) {
            return createAnimationCV(this, duration);
        }

        return undefined;
    };


    var scratchFlyToDestination = new Cartesian3();
    var scratchFlyToQuaternion = new Quaternion();
    var scratchFlyToMatrix3 = new Matrix3();
    var scratchFlyToDirection = new Cartesian3();
    var scratchFlyToUp = new Cartesian3();
    var scratchFlyToMatrix4 = new Matrix4();
    var newOptions = {
        destination : undefined,
        heading : undefined,
        pitch : undefined,
        roll : undefined,
        duration : undefined,
        complete : undefined,
        cancel : undefined,
        endTransform : undefined,
        maximumHeight : undefined,
        easingFunction : undefined
    };

    /**
     * Flies the camera from its current position to a new position.
     *
     * @param {Object} options Object with the following properties:
     * @param {Cartesian3|Rectangle} options.destination The final position of the camera in WGS84 (world) coordinates or a rectangle that would be visible from a top-down view.
     * @param {Object} [options.orientation] An object that contains either direction and up properties or heading, pith and roll properties. By default, the direction will point
     * towards the center of the frame in 3D and in the negative z direction in Columbus view or 2D. The up direction will point towards local north in 3D and in the positive
     * y direction in Columbus view or 2D.
     * @param {Number} [options.duration] The duration of the flight in seconds. If ommitted, Cesium attempts to calculate an ideal duration based on the distance to be traveled by the flight.
     * @param {Camera~FlightCompleteCallback} [options.complete] The function to execute when the flight is complete.
     * @param {Camera~FlightCancelledCallback} [options.cancel] The function to execute if the flight is cancelled.
     * @param {Matrix4} [options.endTransform] Transform matrix representing the reference frame the camera will be in when the flight is completed.
     * @param {Boolean} [options.convert=true] When <code>true</code>, the destination is converted to the correct coordinate system for each scene mode. When <code>false</code>, the destination is expected
     *                  to be in the correct coordinate system.
     * @param {Number} [options.maximumHeight] The maximum height at the peak of the flight.
     * @param {EasingFunction|EasingFunction~Callback} [options.easingFunction] Controls how the time is interpolated over the duration of the flight.
     *
     * @exception {DeveloperError} If either direction or up is given, then both are required.
     *
     * @example
     * // 1. Fly to a position with a top-down view
     * viewer.camera.flyTo({
     *     destination : Cesium.Cartesian3.fromDegrees(-117.16, 32.71, 15000.0)
     * });
     *
     * // 2. Fly to a Rectangle with a top-down view
     * viewer.camera.flyTo({
     *     destination : Cesium.Rectangle.fromDegrees(west, south, east, north)
     * });
     *
     * // 3. Fly to a position with an orientation using unit vectors.
     * viewer.camera.flyTo({
     *     destination : Cesium.Cartesian3.fromDegrees(-122.19, 46.25, 5000.0),
     *     orientation : {
     *         direction : new Cesium.Cartesian3(-0.04231243104240401, -0.20123236049443421, -0.97862924300734),
     *         up : new Cesium.Cartesian3(-0.47934589305293746, -0.8553216253114552, 0.1966022179118339)
     *     }
     * });
     *
     * // 4. Fly to a position with an orientation using heading, pitch and roll.
     * viewer.camera.flyTo({
     *     destination : Cesium.Cartesian3.fromDegrees(-122.19, 46.25, 5000.0),
     *     orientation : {
     *         heading : Cesium.Math.toRadians(175.0),
     *         pitch : Cesium.Math.toRadians(-35.0),
     *         roll : 0.0
     *     }
     * });
     */
    Camera.prototype.flyTo = function(options) {
        options = defaultValue(options, defaultValue.EMPTY_OBJECT);
        var destination = options.destination;
        //>>includeStart('debug', pragmas.debug);
        if (!defined(destination)) {
            throw new DeveloperError('destination is required.');
        }
        //>>includeEnd('debug');

        var mode = this._mode;
        if (mode === SceneMode.MORPHING) {
            return;
        }

        var orientation = defaultValue(options.orientation, defaultValue.EMPTY_OBJECT);
        if (defined(orientation.direction)) {
            orientation = directionUpToHeadingPitchRoll(this, destination, orientation, scratchSetViewOptions.orientation);
        }

        if (defined(options.duration) && options.duration <= 0.0) {
            var setViewOptions = scratchSetViewOptions;
            setViewOptions.destination = options.destination;
            setViewOptions.orientation.heading = orientation.heading;
            setViewOptions.orientation.pitch = orientation.pitch;
            setViewOptions.orientation.roll = orientation.roll;
            setViewOptions.endTransform = options.endTransform;
            this.setView(setViewOptions);
            if (typeof options.complete === 'function'){
                options.complete();
            }
            return;
        }

        var isRectangle = defined(destination.west);
        if (isRectangle) {
            destination = this.getRectangleCameraCoordinates(destination, scratchFlyToDestination);
        }

        newOptions.destination = destination;
        newOptions.heading = orientation.heading;
        newOptions.pitch = orientation.pitch;
        newOptions.roll = orientation.roll;
        newOptions.duration = options.duration;
        newOptions.complete = options.complete;
        newOptions.cancel = options.cancel;
        newOptions.endTransform = options.endTransform;
        newOptions.convert = isRectangle ? false : options.convert;
        newOptions.maximumHeight = options.maximumHeight;
        newOptions.easingFunction = options.easingFunction;

        var scene = this._scene;
        scene.tweens.add(CameraFlightPath.createTween(scene, newOptions));
    };

    function distanceToBoundingSphere3D(camera, radius) {
        var frustum = camera.frustum;
        var tanPhi = Math.tan(frustum.fovy * 0.5);
        var tanTheta = frustum.aspectRatio * tanPhi;
        return Math.max(radius / tanTheta, radius / tanPhi);
    }

    function distanceToBoundingSphere2D(camera, radius) {
        var frustum = camera.frustum;

        var right, top;
        var ratio = frustum.right / frustum.top;
        var heightRatio = radius * ratio;
        if (radius > heightRatio) {
            right = radius;
            top = right / ratio;
        } else {
            top = radius;
            right = heightRatio;
        }

        return Math.max(right, top) * 1.50;
    }

    var scratchDefaultOffset = new HeadingPitchRange(0.0, -CesiumMath.PI_OVER_FOUR, 0.0);
    var MINIMUM_ZOOM = 100.0;

    function adjustBoundingSphereOffset(camera, boundingSphere, offset) {
        if (!defined(offset)) {
            offset = HeadingPitchRange.clone(scratchDefaultOffset);
        }

        var range = offset.range;
        if (!defined(range) || range === 0.0) {
            var radius = boundingSphere.radius;
            if (radius === 0.0) {
                offset.range = MINIMUM_ZOOM;
            } else {
                offset.range = camera._mode === SceneMode.SCENE2D ? distanceToBoundingSphere2D(camera, radius) : distanceToBoundingSphere3D(camera, radius);
            }
        }

        return offset;
    }

    /**
     * Sets the camera so that the current view contains the provided bounding sphere.
     *
     * <p>The offset is heading/pitch/range in the local east-north-up reference frame centered at the center of the bounding sphere.
     * The heading and the pitch angles are defined in the local east-north-up reference frame.
     * The heading is the angle from y axis and increasing towards the x axis. Pitch is the rotation from the xy-plane. Positive pitch
     * angles are above the plane. Negative pitch angles are below the plane. The range is the distance from the center. If the range is
     * zero, a range will be computed such that the whole bounding sphere is visible.</p>
     *
     * <p>In 2D, there must be a top down view. The camera will be placed above the target looking down. The height above the
     * target will be the range. The heading will be determined from the offset. If the heading cannot be
     * determined from the offset, the heading will be north.</p>
     *
     * @param {BoundingSphere} boundingSphere The bounding sphere to view, in world coordinates.
     * @param {HeadingPitchRange} [offset] The offset from the target in the local east-north-up reference frame centered at the target.
     *
     * @exception {DeveloperError} viewBoundingSphere is not supported while morphing.
     */
    Camera.prototype.viewBoundingSphere = function(boundingSphere, offset) {
        //>>includeStart('debug', pragmas.debug);
        if (!defined(boundingSphere)) {
            throw new DeveloperError('boundingSphere is required.');
        }
        //>>includeEnd('debug');

        if (this._mode === SceneMode.MORPHING) {
            throw new DeveloperError('viewBoundingSphere is not supported while morphing.');
        }

        offset = adjustBoundingSphereOffset(this, boundingSphere, offset);
        this.lookAt(boundingSphere.center, offset);
    };

    var scratchflyToBoundingSphereTransform = new Matrix4();
    var scratchflyToBoundingSphereDestination = new Cartesian3();
    var scratchflyToBoundingSphereDirection = new Cartesian3();
    var scratchflyToBoundingSphereUp = new Cartesian3();
    var scratchflyToBoundingSphereRight = new Cartesian3();
    var scratchFlyToBoundingSphereCart4 = new Cartesian4();
    var scratchFlyToBoundingSphereQuaternion = new Quaternion();
    var scratchFlyToBoundingSphereMatrix3 = new Matrix3();

    /**
     * Flies the camera to a location where the current view contains the provided bounding sphere.
     *
     * <p> The offset is heading/pitch/range in the local east-north-up reference frame centered at the center of the bounding sphere.
     * The heading and the pitch angles are defined in the local east-north-up reference frame.
     * The heading is the angle from y axis and increasing towards the x axis. Pitch is the rotation from the xy-plane. Positive pitch
     * angles are above the plane. Negative pitch angles are below the plane. The range is the distance from the center. If the range is
     * zero, a range will be computed such that the whole bounding sphere is visible.</p>
     *
     * <p>In 2D and Columbus View, there must be a top down view. The camera will be placed above the target looking down. The height above the
     * target will be the range. The heading will be aligned to local north.</p>
     *
     * @param {BoundingSphere} boundingSphere The bounding sphere to view, in world coordinates.
     * @param {Object} [options] Object with the following properties:
     * @param {Number} [options.duration] The duration of the flight in seconds. If ommitted, Cesium attempts to calculate an ideal duration based on the distance to be traveled by the flight.
     * @param {HeadingPitchRange} [options.offset] The offset from the target in the local east-north-up reference frame centered at the target.
     * @param {Camera~FlightCompleteCallback} [options.complete] The function to execute when the flight is complete.
     * @param {Camera~FlightCancelledCallback} [options.cancel] The function to execute if the flight is cancelled.
     * @param {Matrix4} [options.endTransform] Transform matrix representing the reference frame the camera will be in when the flight is completed.
     * @param {Number} [options.maximumHeight] The maximum height at the peak of the flight.
     * @param {EasingFunction|EasingFunction~Callback} [options.easingFunction] Controls how the time is interpolated over the duration of the flight.
     */
    Camera.prototype.flyToBoundingSphere = function(boundingSphere, options) {
        //>>includeStart('debug', pragmas.debug);
        if (!defined(boundingSphere)) {
            throw new DeveloperError('boundingSphere is required.');
        }
        //>>includeEnd('debug');

        options = defaultValue(options, defaultValue.EMPTY_OBJECT);

        var scene2D = this._mode === SceneMode.SCENE2D || this._mode === SceneMode.COLUMBUS_VIEW;
        this._setTransform(Matrix4.IDENTITY);
        var offset = adjustBoundingSphereOffset(this, boundingSphere, options.offset);

        var position;
        if (scene2D) {
            position = Cartesian3.multiplyByScalar(Cartesian3.UNIT_Z, offset.range, scratchflyToBoundingSphereDestination);
        } else {
            position = offsetFromHeadingPitchRange(offset.heading, offset.pitch, offset.range);
        }

        var transform = Transforms.eastNorthUpToFixedFrame(boundingSphere.center, Ellipsoid.WGS84, scratchflyToBoundingSphereTransform);
        Matrix4.multiplyByPoint(transform, position, position);

        var direction;
        var up;

        if (!scene2D) {
            direction = Cartesian3.subtract(boundingSphere.center, position, scratchflyToBoundingSphereDirection);
            Cartesian3.normalize(direction, direction);

            up = Matrix4.multiplyByPointAsVector(transform, Cartesian3.UNIT_Z, scratchflyToBoundingSphereUp);
            if (1.0 - Math.abs(Cartesian3.dot(direction, up)) < CesiumMath.EPSILON6) {
                var rotateQuat = Quaternion.fromAxisAngle(direction, offset.heading, scratchFlyToBoundingSphereQuaternion);
                var rotation = Matrix3.fromQuaternion(rotateQuat, scratchFlyToBoundingSphereMatrix3);

                Cartesian3.fromCartesian4(Matrix4.getColumn(transform, 1, scratchFlyToBoundingSphereCart4), up);
                Matrix3.multiplyByVector(rotation, up, up);
            }

            var right = Cartesian3.cross(direction, up, scratchflyToBoundingSphereRight);
            Cartesian3.cross(right, direction, up);
            Cartesian3.normalize(up, up);
        }

        this.flyTo({
            destination : position,
            orientation : {
                direction : direction,
                up : up
            },
            duration : options.duration,
            complete : options.complete,
            cancel : options.cancel,
            endTransform : options.endTransform,
            maximumHeight : options.maximumHeight,
            easingFunction : options.easingFunction
        });
    };

    /**
     * @private
     */
    Camera.clone = function(camera, result) {
        if (!defined(result)) {
            result = new Camera(camera._scene);
        }

        Cartesian3.clone(camera.position, result.position);
        Cartesian3.clone(camera.direction, result.direction);
        Cartesian3.clone(camera.up, result.up);
        Cartesian3.clone(camera.right, result.right);
        Matrix4.clone(camera._transform, result.transform);

        return result;
    };

    /**
     * A function that will execute when a flight completes.
     * @callback Camera~FlightCompleteCallback
     */

    /**
     * A function that will execute when a flight is cancelled.
     * @callback Camera~FlightCancelledCallback
     */

    return Camera;
});<|MERGE_RESOLUTION|>--- conflicted
+++ resolved
@@ -2257,18 +2257,10 @@
     var scratchProj = new Cartesian3();
 
     /**
-<<<<<<< HEAD
-     * DOC_TBA.
-     *
-     * Distance from camera to front of the bounding sphere.  Clamped to the near plane.
-     *
-     * @param {BoundingSphere} boundingSphere The bounding sphere in world coordinates.
-=======
      * Return the distance from the camera to the front of the bounding sphere.
      *
      * @param {BoundingSphere} boundingSphere The bounding sphere in world coordinates.
      * @returns {Number} The distance to the bounding sphere.
->>>>>>> ae9f1435
      */
     Camera.prototype.distanceToBoundingSphere = function(boundingSphere) {
         //>>includeStart('debug', pragmas.debug);
@@ -2279,11 +2271,7 @@
 
         var toCenter = Cartesian3.subtract(this.positionWC, boundingSphere.center, scratchToCenter);
         var proj = Cartesian3.multiplyByScalar(this.directionWC, Cartesian3.dot(toCenter, this.directionWC), scratchProj);
-<<<<<<< HEAD
-        return Math.max(this.frustum.near, Cartesian3.magnitude(proj) - boundingSphere.radius);
-=======
         return Math.max(0.0, Cartesian3.magnitude(proj) - boundingSphere.radius);
->>>>>>> ae9f1435
     };
 
     function createAnimation2D(camera, duration) {
