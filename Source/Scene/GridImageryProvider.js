--- conflicted
+++ resolved
@@ -113,7 +113,6 @@
             }
         },
 
-<<<<<<< HEAD
         /**
          * Gets the tiling scheme used by this provider.  This function should
          * not be called before {@link GridImageryProvider#ready} returns true.
@@ -125,19 +124,6 @@
                 return this._tilingScheme;
             }
         },
-=======
-    /**
-     * Gets the extent, in radians, of the imagery provided by this instance.  This function should
-     * not be called before {@link BingMapsImageryProvider#isReady} returns true.
-     *
-     * @memberof GridImageryProvider
-     *
-     * @returns {Extent} The extent.
-     */
-    GridImageryProvider.prototype.getExtent = function() {
-        return this._tilingScheme.extent;
-    };
->>>>>>> 98a414a2
 
         /**
          * Gets the extent, in radians, of the imagery provided by this instance.  This function should
@@ -147,7 +133,7 @@
          */
         extent : {
             get : function() {
-                return this._tilingScheme.getExtent();
+                return this._tilingScheme.extent;
             }
         },
 
