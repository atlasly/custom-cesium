--- conflicted
+++ resolved
@@ -494,13 +494,8 @@
         //second forward transformation
         computeSimonEarth(date, translation);
 
-<<<<<<< HEAD
-        result.subtract(translation, result);
+        Cartesian3.subtract(result, translation, result);
         Matrix3.multiplyByVector(axesTransformation, result, result);
-=======
-        Cartesian3.subtract(result, translation, result);
-        axesTransformation.multiplyByVector(result, result);
->>>>>>> 4cd40e8c
 
         return result;
     };
