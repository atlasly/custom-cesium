--- conflicted
+++ resolved
@@ -594,10 +594,7 @@
 
             var outlineColor = defined(ellipse.outlineColor) ? ellipse.outlineColor.getValue(time) : Color.BLACK;
             var outlineWidth = defined(ellipse.outlineWidth) ? ellipse.outlineWidth.getValue(time) : 1.0;
-<<<<<<< HEAD
-=======
             var translucent = outlineColor.alpha !== 1.0;
->>>>>>> ce61928c
 
             this._outlinePrimitive = new Primitive({
                 geometryInstances : new GeometryInstance({
@@ -609,17 +606,10 @@
                 }),
                 appearance : new PerInstanceColorAppearance({
                     flat : true,
-<<<<<<< HEAD
-                    translucent : outlineColor.alpha !== 1.0,
-                    renderState : {
-                        depthTest : {
-                            enabled : true
-=======
                     translucent : translucent,
                     renderState : {
                         depthTest : {
                             enabled : !translucent
->>>>>>> ce61928c
                         },
                         lineWidth : geometryUpdater._scene.clampLineWidth(outlineWidth)
                     }
