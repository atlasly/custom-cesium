/*global defineSuite*/
defineSuite([
        'Core/BoundingSphere',
        'Core/Cartesian2',
        'Core/Cartesian3',
        'Core/Cartographic',
        'Core/defaultValue',
        'Core/Ellipsoid',
        'Core/Math',
        'Core/Occluder',
        'Renderer/TextureMagnificationFilter',
        'Renderer/TextureMinificationFilter',
        'Scene/BillboardCollection',
        'Scene/Camera',
        'Scene/HorizontalOrigin',
        'Scene/LabelCollection',
        'Scene/Material',
        'Scene/OrthographicFrustum',
        'Scene/Polygon',
        'Scene/PolylineCollection',
        'Scene/PrimitiveCollection',
        'Scene/SceneMode',
        'Scene/TextureAtlas',
        'Scene/VerticalOrigin',
        'Specs/createCamera',
        'Specs/createContext',
        'Specs/createFrameState',
        'Specs/destroyContext',
        'Specs/frameState',
        'Specs/render'
    ], 'Scene/PrimitiveCulling', function(
        BoundingSphere,
        Cartesian2,
        Cartesian3,
        Cartographic,
        defaultValue,
        Ellipsoid,
        CesiumMath,
        Occluder,
        TextureMagnificationFilter,
        TextureMinificationFilter,
        BillboardCollection,
        Camera,
        HorizontalOrigin,
        LabelCollection,
        Material,
        OrthographicFrustum,
        Polygon,
        PolylineCollection,
        PrimitiveCollection,
        SceneMode,
        TextureAtlas,
        VerticalOrigin,
        createCamera,
        createContext,
        createFrameState,
        destroyContext,
        frameState,
        render) {
    "use strict";
    /*global jasmine,describe,xdescribe,it,xit,expect,beforeEach,afterEach,beforeAll,afterAll,spyOn,runs,waits,waitsFor*/

    var context;
    var primitives;
    var us;
    var camera;

    beforeAll(function() {
        context = createContext();
    });

    afterAll(function() {
        destroyContext(context);
    });

    beforeEach(function() {
        primitives = new PrimitiveCollection();

<<<<<<< HEAD
        camera = new Camera(context);
        camera.position = new Cartesian3(1.02, 0.0, 0.0);
        camera.up = Cartesian3.clone(Cartesian3.UNIT_Z);
        camera.direction = Cartesian3.negate(Cartesian3.normalize(camera.position, new Cartesian3()), new Cartesian3());
        camera.frustum.near = 0.01;
        camera.frustum.far = 10.0;
        camera.frustum.fovy = CesiumMath.toRadians(60.0);
        camera.frustum.aspectRatio = 1.0;
=======
        camera = createCamera({
            eye : new Cartesian3(1.02, 0.0, 0.0),
            target : Cartesian3.UNIT_Z,
            up : new Cartesian3(-1.0, 0.0, 0.0)
        });
>>>>>>> ad9959e4

        us = context.uniformState;
        us.update(context, createFrameState(camera));
    });

    afterEach(function() {
        primitives = primitives && primitives.destroy();
        us = undefined;
    });

    function testCullIn3D(primitive) {
        primitives.add(primitive);

        var savedVolume = frameState.cullingVolume;
        var savedCamera = frameState.camera;

        frameState.camera = camera;
        frameState.cullingVolume = camera.frustum.computeCullingVolume(camera.position, camera.direction, camera.up);

        // get bounding volume for primitive and reposition camera so its in the the frustum.
        var commandList = [];
        primitive.update(context, frameState, commandList);
        var bv = commandList[0].boundingVolume;
        camera.position = Cartesian3.clone(bv.center);
        camera.position = Cartesian3.multiplyByScalar(Cartesian3.normalize(camera.position, new Cartesian3()), Cartesian3.magnitude(camera.position) + 1.0, new Cartesian3());
        camera.direction = Cartesian3.normalize(Cartesian3.negate(camera.position, new Cartesian3()), new Cartesian3());
        camera.right = Cartesian3.cross(camera.direction, Cartesian3.UNIT_Z, new Cartesian3());
        camera.up = Cartesian3.cross(camera.right, camera.direction, new Cartesian3());
        frameState.cullingVolume = camera.frustum.computeCullingVolume(camera.position, camera.direction, camera.up);

        var numRendered = render(context, frameState, primitives);
        expect(numRendered).toBeGreaterThan(0);

        // reposition camera so bounding volume is outside frustum.
        Cartesian3.add(camera.position, Cartesian3.multiplyByScalar(camera.right, 8000000000.0, new Cartesian3()), camera.position);
        frameState.cullingVolume = camera.frustum.computeCullingVolume(camera.position, camera.direction, camera.up);

        numRendered = render(context, frameState, primitives);
        expect(numRendered).toEqual(0);

        frameState.camera = savedCamera;
        frameState.cullingVolume = savedVolume;
    }

    function testCullInColumbusView(primitive) {
        primitives.add(primitive);

        var savedVolume = frameState.cullingVolume;
        var savedCamera = frameState.camera;
        var savedMode = frameState.mode;

        frameState.camera = camera;
        frameState.cullingVolume = camera.frustum.computeCullingVolume(camera.position, camera.direction, camera.up);
        frameState.mode = SceneMode.COLUMBUS_VIEW;

        // get bounding volume for primitive and reposition camera so its in the the frustum.
        var commandList = [];
        primitive.update(context, frameState, commandList);
        var bv = commandList[0].boundingVolume;
        camera.position = Cartesian3.clone(bv.center);
        camera.position.z += 1.0;
        camera.direction = Cartesian3.negate(Cartesian3.UNIT_Z, new Cartesian3());
        camera.up = Cartesian3.clone(Cartesian3.UNIT_Y);
        camera.right = Cartesian3.cross(camera.direction, camera.up, new Cartesian3());
        frameState.cullingVolume = camera.frustum.computeCullingVolume(camera.position, camera.direction, camera.up);

        var numRendered = render(context, frameState, primitives);
        expect(numRendered).toBeGreaterThan(0);

        // reposition camera so bounding volume is outside frustum.
        Cartesian3.add(camera.position, Cartesian3.multiplyByScalar(camera.right, 8000000000.0, new Cartesian3()), camera.position);
        frameState.cullingVolume = camera.frustum.computeCullingVolume(camera.position, camera.direction, camera.up);

        numRendered = render(context, frameState, primitives);
        expect(numRendered).toEqual(0);

        frameState.mode = savedMode;
        frameState.camera = savedCamera;
        frameState.cullingVolume = savedVolume;
    }

    function testCullIn2D(primitive) {
        primitives.add(primitive);

        var mode = frameState.mode;
        frameState.mode = SceneMode.SCENE2D;

        var savedCamera = frameState.camera;
        frameState.camera = camera;

        var savedVolume = frameState.cullingVolume;
        var orthoFrustum = new OrthographicFrustum();
        orthoFrustum.right = 1.0;
        orthoFrustum.left = -orthoFrustum.right;
        orthoFrustum.top = orthoFrustum.right;
        orthoFrustum.bottom = -orthoFrustum.top;
        orthoFrustum.near = camera.frustum.near;
        orthoFrustum.far = camera.frustum.far;
        frameState.cullingVolume = camera.frustum.computeCullingVolume(camera.position, camera.direction, camera.up);

        // get bounding volume for primitive and reposition camera so its in the the frustum.
        var commandList = [];
        primitive.update(context, frameState, commandList);
        var bv = commandList[0].boundingVolume;
        camera.position = Cartesian3.clone(bv.center);
        camera.position.z += 1.0;
        camera.direction = Cartesian3.negate(Cartesian3.UNIT_Z, new Cartesian3());
        camera.up = Cartesian3.clone(Cartesian3.UNIT_Y);
        camera.right = Cartesian3.cross(camera.direction, camera.up, new Cartesian3());
        frameState.cullingVolume = camera.frustum.computeCullingVolume(camera.position, camera.direction, camera.up);

        var numRendered = render(context, frameState, primitives);
        expect(numRendered).toBeGreaterThan(0);

        // reposition camera so bounding volume is outside frustum.
        Cartesian3.add(camera.position, Cartesian3.multiplyByScalar(camera.right, 8000000000.0, new Cartesian3()), camera.position);
        frameState.cullingVolume = camera.frustum.computeCullingVolume(camera.position, camera.direction, camera.up);

        numRendered = render(context, frameState, primitives);
        expect(numRendered).toEqual(0);

        frameState.mode = mode;
        frameState.camera = savedCamera;
        frameState.cullingVolume = savedVolume;
    }

    function testOcclusionCull(primitive) {
        primitives.add(primitive);

        var savedCamera = frameState.camera;
        frameState.camera = camera;

        // get bounding volume for primitive and reposition camera so its in the the frustum.
        var commandList = [];
        primitive.update(context, frameState, commandList);
        var bv = commandList[0].boundingVolume;
        camera.position = Cartesian3.clone(bv.center);
        camera.position = Cartesian3.multiplyByScalar(Cartesian3.normalize(camera.position, new Cartesian3()), Cartesian3.magnitude(camera.position) + 1.0, new Cartesian3());
        camera.direction = Cartesian3.normalize(Cartesian3.negate(camera.position, new Cartesian3()), new Cartesian3());
        camera.right = Cartesian3.cross(camera.direction, Cartesian3.UNIT_Z, new Cartesian3());
        camera.up = Cartesian3.cross(camera.right, camera.direction, new Cartesian3());

        var occluder = new Occluder(new BoundingSphere(Cartesian3.ZERO, bv.radius * 2.0), camera.position);
        frameState.occluder = occluder;

        var numRendered = render(context, frameState, primitives);
        expect(numRendered).toBeGreaterThan(0);

        // reposition camera so bounding volume on the other side of the ellipsoid.
        camera.position = Cartesian3.negate(camera.position, new Cartesian3());
        camera.direction = Cartesian3.normalize(Cartesian3.negate(camera.position, new Cartesian3()), new Cartesian3());
        camera.right = Cartesian3.cross(camera.direction, Cartesian3.UNIT_Z, new Cartesian3());
        camera.up = Cartesian3.cross(camera.right, camera.direction, new Cartesian3());

        occluder.cameraPosition = camera.position;

        numRendered = render(context, frameState, primitives);
        expect(numRendered).toEqual(0);

        frameState.camera = savedCamera;
        frameState.occluder = undefined;
    }

    // This function is used instead of the testOcclusionCull function for billboards/labels because the
    // bounding volume is view-dependent. All of the "magic numbers" come from adding a billboard/label
    // collection to a Cesium app and looking for when it is/is not occluded.
    function testBillboardOcclusion(billboard) {
        primitives.add(billboard);

        camera.position = new Cartesian3(2414237.2401024024, -8854079.165742973, 7501568.895960614);
        camera.direction = Cartesian3.normalize(Cartesian3.negate(camera.position, new Cartesian3()), new Cartesian3());

        var savedCamera = frameState.camera;
        frameState.camera = camera;

        var occluder = new Occluder(new BoundingSphere(Cartesian3.ZERO, Ellipsoid.WGS84.minimumRadius), camera.position);
        frameState.occluder = occluder;

        var numRendered = render(context, frameState, primitives);
        expect(numRendered).toEqual(1);

        camera.position  = Cartesian3.negate(camera.position, new Cartesian3());
        camera.direction = Cartesian3.negate(camera.direction, new Cartesian3());

        occluder = new Occluder(new BoundingSphere(Cartesian3.ZERO, 536560539.60104907), camera.position);
        frameState.occluder = occluder;

        numRendered = render(context, frameState, primitives);
        expect(numRendered).toEqual(0);

        frameState.camera = savedCamera;
        frameState.occluder = undefined;
    }

    function createPolygon(degree, ellipsoid) {
        degree = defaultValue(degree, 50.0);
        ellipsoid = defaultValue(ellipsoid, Ellipsoid.UNIT_SPHERE);
        var polygon = new Polygon();
        polygon.ellipsoid = ellipsoid;
        polygon.granularity = CesiumMath.toRadians(20.0);
        polygon.positions = [ellipsoid.cartographicToCartesian(Cartographic.fromDegrees(-degree, -degree, 0.0)),
                              ellipsoid.cartographicToCartesian(Cartographic.fromDegrees( degree, -degree, 0.0)),
                              ellipsoid.cartographicToCartesian(Cartographic.fromDegrees( degree,  degree, 0.0)),
                              ellipsoid.cartographicToCartesian(Cartographic.fromDegrees(-degree,  degree, 0.0))];
        polygon.asynchronous = false;
        polygon.material.translucent = false;
        return polygon;
    }

    it('frustum culls polygon in 3D', function() {
        var polygon = createPolygon(10.0, Ellipsoid.WGS84);
        testCullIn3D(polygon);
    });

    it('frustum culls polygon in Columbus view', function() {
        var polygon = createPolygon(10.0, Ellipsoid.WGS84);
        testCullInColumbusView(polygon);
    });

    it('frustum culls polygon in 2D', function() {
        var polygon = createPolygon(10.0, Ellipsoid.WGS84);
        testCullIn2D(polygon);
    });

    it('polygon occlusion', function() {
        var polygon = createPolygon(1.0);
        testOcclusionCull(polygon);
    });

    function createLabels(position) {
        position = defaultValue(position, {
            x : -1.0,
            y : 0.0,
            z : 0.0
        });
        var labels = new LabelCollection();
        labels.add({
            position : position,
            text : 'x',
            horizontalOrigin : HorizontalOrigin.CENTER,
            verticalOrigin : VerticalOrigin.CENTER
        });
        return labels;
    }

    it('frustum culls labels in 3D', function() {
        var labels = createLabels();
        testCullIn3D(labels);
    });

    it('frustum culls labels in Columbus view', function() {
        var labels = createLabels();
        testCullInColumbusView(labels);
    });

    it('frustum culls labels in 2D', function() {
        var labels = createLabels();
        testCullIn2D(labels);
    });

    it('label occlusion', function() {
        var labels = new LabelCollection();
        labels.add({
            position : Ellipsoid.WGS84.cartographicToCartesian(new Cartographic.fromDegrees(-75.10, 39.57)),
            text : 'x',
            horizontalOrigin : HorizontalOrigin.CENTER,
            verticalOrigin : VerticalOrigin.CENTER
        });

        testBillboardOcclusion(labels);
    });

    var greenImage;

    it('initialize billboard image for culling tests', function() {
        greenImage = new Image();
        greenImage.src = './Data/Images/Green.png';

        waitsFor(function() {
            return greenImage.complete;
        }, 'Load .png file(s) for billboard collection culling tests.', 3000);
    });

    function createBillboard() {
        var mockScene = {
            context : context
        };
        var atlas = new TextureAtlas({
            scene : mockScene,
            images : [greenImage],
            borderWidthInPixels : 1,
            initialSize : new Cartesian2(3, 3)
        });

        // ANGLE Workaround
        atlas.texture.sampler = context.createSampler({
            minificationFilter : TextureMinificationFilter.NEAREST,
            magnificationFilter : TextureMagnificationFilter.NEAREST
        });

        var billboards = new BillboardCollection();
        billboards.textureAtlas = atlas;
        billboards.add({
            position : Ellipsoid.WGS84.cartographicToCartesian(new Cartographic.fromDegrees(-75.10, 39.57)),
            imageIndex : 0
        });

        return billboards;
    }

    it('frustum culls billboards in 3D', function() {
        var billboards = createBillboard();
        testCullIn3D(billboards);
    });

    it('frustum culls billboards in Columbus view', function() {
        var billboards = createBillboard();
        testCullInColumbusView(billboards);
    });

    it('frustum culls billboards in 2D', function() {
        var billboards = createBillboard();
        testCullIn2D(billboards);
    });

    it('billboard occlusion', function() {
        var billboards = createBillboard();
        testBillboardOcclusion(billboards);
    });

    function createPolylines() {
        var material = Material.fromType('Color');
        material.translucent = false;

        var polylines = new PolylineCollection();
        polylines.add({
            positions : Ellipsoid.WGS84.cartographicArrayToCartesianArray([
                new Cartographic.fromDegrees(-75.10, 39.57),
                new Cartographic.fromDegrees(-80.12, 25.46)
            ]),
            material : material
        });
        return polylines;
    }

    it('frustum culls polylines in 3D', function() {
        var polylines = createPolylines();
        testCullIn3D(polylines);
    });

    it('frustum culls polylines in Columbus view', function() {
        var polylines = createPolylines();
        testCullInColumbusView(polylines);
    });

    it('frustum culls polylines in 2D', function() {
        var polylines = createPolylines();
        testCullIn2D(polylines);
    });

    it('polyline occlusion', function() {
        var polylines = createPolylines();
        testOcclusionCull(polylines);
    });
}, 'WebGL');<|MERGE_RESOLUTION|>--- conflicted
+++ resolved
@@ -76,22 +76,11 @@
     beforeEach(function() {
         primitives = new PrimitiveCollection();
 
-<<<<<<< HEAD
-        camera = new Camera(context);
-        camera.position = new Cartesian3(1.02, 0.0, 0.0);
-        camera.up = Cartesian3.clone(Cartesian3.UNIT_Z);
-        camera.direction = Cartesian3.negate(Cartesian3.normalize(camera.position, new Cartesian3()), new Cartesian3());
-        camera.frustum.near = 0.01;
-        camera.frustum.far = 10.0;
-        camera.frustum.fovy = CesiumMath.toRadians(60.0);
-        camera.frustum.aspectRatio = 1.0;
-=======
         camera = createCamera({
             eye : new Cartesian3(1.02, 0.0, 0.0),
             target : Cartesian3.UNIT_Z,
             up : new Cartesian3(-1.0, 0.0, 0.0)
         });
->>>>>>> ad9959e4
 
         us = context.uniformState;
         us.update(context, createFrameState(camera));
